namespace StockSharp.Tests;

using StockSharp.Samples.Strategies;

[TestClass]
public class CSharpTests
{
	public static Task RunStrategy<T>(Action<T, Security> extra = null)
	where T : Strategy
		=> AsmInit.RunStrategy(TypeHelper.CreateInstance<T>(typeof(T)), extra);
	
	[TestMethod]
	public Task MaCrossover()
		=> RunStrategy<MaCrossoverStrategy>();
	
	[TestMethod]
	public Task NdayBreakout()
		=> RunStrategy<NdayBreakoutStrategy>();
	
	[TestMethod]
	public Task AdxTrend()
		=> RunStrategy<AdxTrendStrategy>();
	
	[TestMethod]
	public Task ParabolicSarTrend()
		=> RunStrategy<ParabolicSarTrendStrategy>();
	
	[TestMethod]
	public Task DonchianChannel()
		=> RunStrategy<DonchianChannelStrategy>();
	
	[TestMethod]
	public Task TripleMA()
		=> RunStrategy<TripleMAStrategy>();
	
	[TestMethod]
	public Task KeltnerChannelBreakout()
		=> RunStrategy<KeltnerChannelBreakoutStrategy>();
	
	[TestMethod]
	public Task HullMaTrend()
		=> RunStrategy<HullMaTrendStrategy>();
	
	[TestMethod]
	public Task MacdTrend()
		=> RunStrategy<MacdTrendStrategy>();
	
	[TestMethod]
	public Task Supertrend()
		=> RunStrategy<SupertrendStrategy>();
	
	[TestMethod]
	public Task IchimokuKumoBreakout()
		=> RunStrategy<IchimokuKumoBreakoutStrategy>();
	
	[TestMethod]
	public Task HeikinAshiConsecutive()
		=> RunStrategy<HeikinAshiConsecutiveStrategy>();
	
	[TestMethod]
	public Task DmiPowerMove()
		=> RunStrategy<DmiPowerMoveStrategy>();
	
	[TestMethod]
	public Task TradingviewSupertrendFlip()
		=> RunStrategy<TradingViewSupertrendFlipStrategy>();
	
	[TestMethod]
	public Task GannSwingBreakout()
		=> RunStrategy<GannSwingBreakoutStrategy>();
	
	[TestMethod]
	public Task RsiDivergence()
		=> RunStrategy<RsiDivergenceStrategy>();
	
	[TestMethod]
	public Task WilliamsPercentR()
		=> RunStrategy<WilliamsPercentRStrategy>();
	
	[TestMethod]
	public Task RocImpulse()
		=> RunStrategy<RocImpulseStrategy>();
	
	[TestMethod]
	public Task CciBreakout()
		=> RunStrategy<CciBreakoutStrategy>();
	
	[TestMethod]
	public Task MomentumPercentage()
		=> RunStrategy<MomentumPercentageStrategy>();
	
	[TestMethod]
	public Task BollingerSqueeze()
		=> RunStrategy<BollingerSqueezeStrategy>();
	
	[TestMethod]
	public Task AdxDi()
		=> RunStrategy<AdxDiStrategy>();
	
	[TestMethod]
	public Task ElderImpulse()
		=> RunStrategy<ElderImpulseStrategy>();
	
	[TestMethod]
	public Task LaguerreRsi()
		=> RunStrategy<LaguerreRsiStrategy>();
	
	[TestMethod]
	public Task StochasticRsiCross()
		=> RunStrategy<StochasticRsiCrossStrategy>();
	
	[TestMethod]
	public Task RsiReversion()
		=> RunStrategy<RsiReversionStrategy>();
	
	[TestMethod]
	public Task BollingerReversion()
		=> RunStrategy<BollingerReversionStrategy>();
	
	[TestMethod]
	public Task ZScore()
		=> RunStrategy<ZScoreStrategy>();
	
	[TestMethod]
	public Task MADeviation()
		=> RunStrategy<MADeviationStrategy>();
	
	[TestMethod]
	public Task VwapReversion()
		=> RunStrategy<VwapReversionStrategy>();
	
	[TestMethod]
	public Task KeltnerReversion()
		=> RunStrategy<KeltnerReversionStrategy>();
	
	[TestMethod]
	public Task AtrReversion()
		=> RunStrategy<AtrReversionStrategy>();
	
	[TestMethod]
	public Task MacdZero()
		=> RunStrategy<MacdZeroStrategy>();
	
	[TestMethod]
	public Task LowVolReversion()
		=> RunStrategy<LowVolReversionStrategy>();
	
	[TestMethod]
	public Task BollingerPercentB()
		=> RunStrategy<BollingerPercentBStrategy>();
	
	[TestMethod]
	public Task AtrExpansion()
		=> RunStrategy<AtrExpansionStrategy>();
	
	[TestMethod]
	public Task VixTrigger()
		=> RunStrategy<VixTriggerStrategy>();
	
	[TestMethod]
	public Task BollingerBandWidth()
		=> RunStrategy<BollingerBandWidthStrategy>();
	
	[TestMethod]
	public Task HvBreakout()
		=> RunStrategy<HvBreakoutStrategy>();
	
	[TestMethod]
	public Task AtrTrailing()
		=> RunStrategy<AtrTrailingStrategy>();
	
	[TestMethod]
	public Task VolAdjustedMa()
		=> RunStrategy<VolAdjustedMAStrategy>();
	
	[TestMethod]
	public Task IVSpike()
		=> RunStrategy<IVSpikeStrategy>();
	
	[TestMethod]
	public Task VCP()
		=> RunStrategy<VCPStrategy>();
	
	[TestMethod]
	public Task ATRRange()
		=> RunStrategy<ATRRangeStrategy>();
	
	[TestMethod]
	public Task ChoppinessIndexBreakout()
		=> RunStrategy<ChoppinessIndexBreakoutStrategy>();
	
	[TestMethod]
	public Task VolumeSpike()
		=> RunStrategy<VolumeSpikeStrategy>();
	
	[TestMethod]
	public Task OBVBreakout()
		=> RunStrategy<OBVBreakoutStrategy>();
	
	[TestMethod]
	public Task VWAPBreakout()
		=> RunStrategy<VWAPBreakoutStrategy>();
	
	[TestMethod]
	public Task VWMA()
		=> RunStrategy<VWMAStrategy>();
	
	[TestMethod]
	public Task AD()
		=> RunStrategy<ADStrategy>();
	
	[TestMethod]
	public Task VolumeWeightedPriceBreakout()
		=> RunStrategy<VolumeWeightedPriceBreakoutStrategy>();
	
	[TestMethod]
	public Task VolumeDivergence()
		=> RunStrategy<VolumeDivergenceStrategy>();
	
	[TestMethod]
	public Task VolumeMAXross()
		=> RunStrategy<VolumeMAXrossStrategy>();
	
	[TestMethod]
	public Task CumulativeDeltaBreakout()
		=> RunStrategy<CumulativeDeltaBreakoutStrategy>();
	
	[TestMethod]
	public Task VolumeSurge()
		=> RunStrategy<VolumeSurgeStrategy>();
	
	[TestMethod]
	public Task DoubleBottom()
		=> RunStrategy<DoubleBottomStrategy>();
	
	[TestMethod]
	public Task DoubleTop()
		=> RunStrategy<DoubleTopStrategy>();
	
	[TestMethod]
	public Task RsiOverboughtOversold()
		=> RunStrategy<RsiOverboughtOversoldStrategy>();
	
	[TestMethod]
	public Task HammerCandle()
		=> RunStrategy<HammerCandleStrategy>();
	
	[TestMethod]
	public Task ShootingStar()
		=> RunStrategy<ShootingStarStrategy>();
	
	[TestMethod]
	public Task MacdDivergence()
		=> RunStrategy<MacdDivergenceStrategy>();
	
	[TestMethod]
	public Task StochasticOverboughtOversold()
		=> RunStrategy<StochasticOverboughtOversoldStrategy>();
	
	[TestMethod]
	public Task EngulfingBullish()
		=> RunStrategy<EngulfingBullishStrategy>();
	
	[TestMethod]
	public Task EngulfingBearish()
		=> RunStrategy<EngulfingBearishStrategy>();
	
	[TestMethod]
	public Task PinbarReversal()
		=> RunStrategy<PinbarReversalStrategy>();
	
	[TestMethod]
	public Task ThreeBarReversalUp()
		=> RunStrategy<ThreeBarReversalUpStrategy>();
	
	[TestMethod]
	public Task ThreeBarReversalDown()
		=> RunStrategy<ThreeBarReversalDownStrategy>();
	
	[TestMethod]
	public Task CciDivergence()
		=> RunStrategy<CciDivergenceStrategy>();
	
	[TestMethod]
	public Task BollingerBandReversal()
		=> RunStrategy<BollingerBandReversalStrategy>();
	
	[TestMethod]
	public Task MorningStar()
		=> RunStrategy<MorningStarStrategy>();
	
	[TestMethod]
	public Task EveningStar()
		=> RunStrategy<EveningStarStrategy>();
	
	[TestMethod]
	public Task DojiReversal()
		=> RunStrategy<DojiReversalStrategy>();
	
	[TestMethod]
	public Task KeltnerChannelReversal()
		=> RunStrategy<KeltnerChannelReversalStrategy>();
	
	[TestMethod]
	public Task WilliamsPercentRDivergence()
		=> RunStrategy<WilliamsPercentRDivergenceStrategy>();
	
	[TestMethod]
	public Task OBVDivergence()
		=> RunStrategy<OBVDivergenceStrategy>();
	
	[TestMethod]
	public Task FibonacciRetracementReversal()
		=> RunStrategy<FibonacciRetracementReversalStrategy>();
	
	[TestMethod]
	public Task InsideBarBreakout()
		=> RunStrategy<InsideBarBreakoutStrategy>();
	
	[TestMethod]
	public Task OutsideBarReversal()
		=> RunStrategy<OutsideBarReversalStrategy>();
	
	[TestMethod]
	public Task TrendlineBounce()
		=> RunStrategy<TrendlineBounceStrategy>();
	
	[TestMethod]
	public Task PivotPointReversal()
		=> RunStrategy<PivotPointReversalStrategy>();
	
	[TestMethod]
	public Task VwapBounce()
		=> RunStrategy<VwapBounceStrategy>();
	
	[TestMethod]
	public Task VolumeExhaustion()
		=> RunStrategy<VolumeExhaustionStrategy>();
	
	[TestMethod]
	public Task AdxWeakening()
		=> RunStrategy<AdxWeakeningStrategy>();
	
	[TestMethod]
	public Task AtrExhaustion()
		=> RunStrategy<AtrExhaustionStrategy>();
	
	[TestMethod]
	public Task IchimokuTenkanKijun()
		=> RunStrategy<IchimokuTenkanKijunStrategy>();
	
	[TestMethod]
	public Task HeikinAshiReversal()
		=> RunStrategy<HeikinAshiReversalStrategy>();
	
	[TestMethod]
	public Task ParabolicSarReversal()
		=> RunStrategy<ParabolicSarReversalStrategy>();
	
	[TestMethod]
	public Task SupertrendReversal()
		=> RunStrategy<SupertrendReversalStrategy>();
	
	[TestMethod]
	public Task HullMaReversal()
		=> RunStrategy<HullMaReversalStrategy>();
	
	[TestMethod]
	public Task DonchianReversal()
		=> RunStrategy<DonchianReversalStrategy>();
	
	[TestMethod]
	public Task MacdHistogramReversal()
		=> RunStrategy<MacdHistogramReversalStrategy>();
	
	[TestMethod]
	public Task RsiHookReversal()
		=> RunStrategy<RsiHookReversalStrategy>();
	
	[TestMethod]
	public Task StochasticHookReversal()
		=> RunStrategy<StochasticHookReversalStrategy>();
	
	[TestMethod]
	public Task CciHookReversal()
		=> RunStrategy<CciHookReversalStrategy>();
	
	[TestMethod]
	public Task WilliamsRHookReversal()
		=> RunStrategy<WilliamsRHookReversalStrategy>();
	
	[TestMethod]
	public Task ThreeWhiteSoldiers()
		=> RunStrategy<ThreeWhiteSoldiersStrategy>();
	
	[TestMethod]
	public Task ThreeBlackCrows()
		=> RunStrategy<ThreeBlackCrowsStrategy>();
	
	[TestMethod]
	public Task GapFillReversal()
		=> RunStrategy<GapFillReversalStrategy>();
	
	[TestMethod]
	public Task TweezerBottom()
		=> RunStrategy<TweezerBottomStrategy>();
	
	[TestMethod]
	public Task TweezerTop()
		=> RunStrategy<TweezerTopStrategy>();
	
	[TestMethod]
	public Task HaramiBullish()
		=> RunStrategy<HaramiBullishStrategy>();
	
	[TestMethod]
	public Task HaramiBearish()
		=> RunStrategy<HaramiBearishStrategy>();
	
	[TestMethod]
	public Task DarkPoolPrints()
		=> RunStrategy<DarkPoolPrintsStrategy>();
	
	[TestMethod]
	public Task RejectionCandle()
		=> RunStrategy<RejectionCandleStrategy>();
	
	[TestMethod]
	public Task FalseBreakoutTrap()
		=> RunStrategy<FalseBreakoutTrapStrategy>();
	
	[TestMethod]
	public Task SpringReversal()
		=> RunStrategy<SpringReversalStrategy>();
	
	[TestMethod]
	public Task UpthrustReversal()
		=> RunStrategy<UpthrustReversalStrategy>();
	
	[TestMethod]
	public Task WyckoffAccumulation()
		=> RunStrategy<WyckoffAccumulationStrategy>();
	
	[TestMethod]
	public Task WyckoffDistribution()
		=> RunStrategy<WyckoffDistributionStrategy>();
	
	[TestMethod]
	public Task RsiFailureSwing()
		=> RunStrategy<RsiFailureSwingStrategy>();
	
	[TestMethod]
	public Task StochasticFailureSwing()
		=> RunStrategy<StochasticFailureSwingStrategy>();
	
	[TestMethod]
	public Task CciFailureSwing()
		=> RunStrategy<CciFailureSwingStrategy>();
	
	[TestMethod]
	public Task BullishAbandonedBaby()
		=> RunStrategy<BullishAbandonedBabyStrategy>();
	
	[TestMethod]
	public Task BearishAbandonedBaby()
		=> RunStrategy<BearishAbandonedBabyStrategy>();
	
	[TestMethod]
	public Task VolumeClimaxReversal()
		=> RunStrategy<VolumeClimaxReversalStrategy>();
	
	[TestMethod]
	public Task DayOfWeek()
		=> RunStrategy<DayOfWeekStrategy>();
	
	[TestMethod]
	public Task MonthOfYear()
		=> RunStrategy<MonthOfYearStrategy>();
	
	[TestMethod]
	public Task TurnaroundTuesday()
		=> RunStrategy<TurnaroundTuesdayStrategy>();
	
	[TestMethod]
	public Task EndOfMonthStrength()
		=> RunStrategy<EndOfMonthStrengthStrategy>();
	
	[TestMethod]
	public Task FirstDayOfMonth()
		=> RunStrategy<FirstDayOfMonthStrategy>();
	
	[TestMethod]
	public Task SantaClausRally()
		=> RunStrategy<SantaClausRallyStrategy>();
	
	[TestMethod]
	public Task JanuaryEffect()
		=> RunStrategy<JanuaryEffectStrategy>();
	
	[TestMethod]
	public Task MondayWeakness()
		=> RunStrategy<MondayWeaknessStrategy>();
	
	[TestMethod]
	public Task PreHolidayStrength()
		=> RunStrategy<PreHolidayStrengthStrategy>();
	
	[TestMethod]
	public Task PostHolidayWeakness()
		=> RunStrategy<PostHolidayWeaknessStrategy>();
	
	[TestMethod]
	public Task QuarterlyExpiry()
		=> RunStrategy<QuarterlyExpiryStrategy>();
	
	[TestMethod]
	public Task OpenDrive()
		=> RunStrategy<OpenDriveStrategy>();
	
	[TestMethod]
	public Task MiddayReversal()
		=> RunStrategy<MiddayReversalStrategy>();
	
	[TestMethod]
	public Task OvernightGap()
		=> RunStrategy<OvernightGapStrategy>();
	
	[TestMethod]
	public Task LunchBreakFade()
		=> RunStrategy<LunchBreakFadeStrategy>();
	
	[TestMethod]
	public Task MacdRsi()
		=> RunStrategy<MacdRsiStrategy>();
	
	[TestMethod]
	public Task BollingerStochastic()
		=> RunStrategy<BollingerStochasticStrategy>();
	
	[TestMethod]
	public Task MaVolume()
		=> RunStrategy<MaVolumeStrategy>();
	
	[TestMethod]
	public Task AdxMacd()
		=> RunStrategy<AdxMacdStrategy>();
	
	[TestMethod]
	public Task IchimokuRsi()
		=> RunStrategy<IchimokuRsiStrategy>();
	
	[TestMethod]
	public Task SupertrendVolume()
		=> RunStrategy<SupertrendVolumeStrategy>();
	
	[TestMethod]
	public Task BollingerRsi()
		=> RunStrategy<BollingerRsiStrategy>();
	
	[TestMethod]
	public Task MaStochastic()
		=> RunStrategy<MaStochasticStrategy>();
	
	[TestMethod]
	public Task AtrMacd()
		=> RunStrategy<AtrMacdStrategy>();
	
	[TestMethod]
	public Task VwapRsi()
		=> RunStrategy<VwapRsiStrategy>();
	
	[TestMethod]
	public Task DonchianVolume()
		=> RunStrategy<DonchianVolumeStrategy>();
	
	[TestMethod]
	public Task KeltnerStochastic()
		=> RunStrategy<KeltnerStochasticStrategy>();
	
	[TestMethod]
	public Task ParabolicSarRsi()
		=> RunStrategy<ParabolicSarRsiStrategy>();
	
	[TestMethod]
	public Task HullMaVolume()
		=> RunStrategy<HullMaVolumeStrategy>();
	
	[TestMethod]
	public Task AdxStochastic()
		=> RunStrategy<AdxStochasticStrategy>();
	
	[TestMethod]
	public Task MacdVolume()
		=> RunStrategy<MacdVolumeStrategy>();
	
	[TestMethod]
	public Task BollingerVolume()
		=> RunStrategy<BollingerVolumeStrategy>();
	
	[TestMethod]
	public Task RsiStochastic()
		=> RunStrategy<RsiStochasticStrategy>();
	
	[TestMethod]
	public Task MaAdx()
		=> RunStrategy<MaAdxStrategy>();
	
	[TestMethod]
	public Task VwapStochastic()
		=> RunStrategy<VwapStochasticStrategy>();
	
	[TestMethod]
	public Task IchimokuVolume()
		=> RunStrategy<IchimokuVolumeStrategy>();
	
	[TestMethod]
	public Task SupertrendRsi()
		=> RunStrategy<SupertrendRsiStrategy>();
	
	[TestMethod]
	public Task BollingerAdx()
		=> RunStrategy<BollingerAdxStrategy>();
	
	[TestMethod]
	public Task MaCci()
		=> RunStrategy<MaCciStrategy>();
	
	[TestMethod]
	public Task VwapVolume()
		=> RunStrategy<VwapVolumeStrategy>();
	
	[TestMethod]
	public Task DonchianRsi()
		=> RunStrategy<DonchianRsiStrategy>();
	
	[TestMethod]
	public Task KeltnerVolume()
		=> RunStrategy<KeltnerVolumeStrategy>();
	
	[TestMethod]
	public Task ParabolicSarStochastic()
		=> RunStrategy<ParabolicSarStochasticStrategy>();
	
	[TestMethod]
	public Task HullMaRsi()
		=> RunStrategy<HullMaRsiStrategy>();
	
	[TestMethod]
	public Task AdxVolume()
		=> RunStrategy<AdxVolumeStrategy>();
	
	[TestMethod]
	public Task MacdCci()
		=> RunStrategy<MacdCciStrategy>();
	
	[TestMethod]
	public Task BollingerCci()
		=> RunStrategy<BollingerCciStrategy>();
	
	[TestMethod]
	public Task RsiWilliamsR()
		=> RunStrategy<RsiWilliamsRStrategy>();
	
	[TestMethod]
	public Task MaWilliamsR()
		=> RunStrategy<MaWilliamsRStrategy>();
	
	[TestMethod]
	public Task VwapCci()
		=> RunStrategy<VwapCciStrategy>();
	
	[TestMethod]
	public Task DonchianStochastic()
		=> RunStrategy<DonchianStochasticStrategy>();
	
	[TestMethod]
	public Task KeltnerRsi()
		=> RunStrategy<KeltnerRsiStrategy>();
	
	[TestMethod]
	public Task HullMaStochastic()
		=> RunStrategy<HullMaStochasticStrategy>();
	
	[TestMethod]
	public Task AdxCci()
		=> RunStrategy<AdxCciStrategy>();
	
	[TestMethod]
	public Task MacdWilliamsR()
		=> RunStrategy<MacdWilliamsRStrategy>();
	
	[TestMethod]
	public Task BollingerWilliamsR()
		=> RunStrategy<BollingerWilliamsRStrategy>();
	
	[TestMethod]
	public Task MacdVwap()
		=> RunStrategy<MacdVwapStrategy>();
	
	[TestMethod]
	public Task RsiSupertrend()
		=> RunStrategy<RsiSupertrendStrategy>();
	
	[TestMethod]
	public Task AdxBollinger()
		=> RunStrategy<AdxBollingerStrategy>();
	
	[TestMethod]
	public Task IchimokuStochastic()
		=> RunStrategy<IchimokuStochasticStrategy>();
	
	[TestMethod]
	public Task SupertrendStochastic()
		=> RunStrategy<SupertrendStochasticStrategy>();
	
	[TestMethod]
	public Task DonchianMacd()
		=> RunStrategy<DonchianMacdStrategy>();
	
	[TestMethod]
	public Task ParabolicSarVolume()
		=> RunStrategy<ParabolicSarVolumeStrategy>();
	
	[TestMethod]
	public Task VwapAdx()
		=> RunStrategy<VwapAdxStrategy>();
	
	[TestMethod]
	public Task SupertrendAdx()
		=> RunStrategy<SupertrendAdxStrategy>();
	
	[TestMethod]
	public Task KeltnerMacd()
		=> RunStrategy<KeltnerMacdStrategy>();
	
	[TestMethod]
	public Task HullMaAdx()
		=> RunStrategy<HullMaAdxStrategy>();
	
	[TestMethod]
	public Task VwapMacd()
		=> RunStrategy<VwapMacdStrategy>();
	
	[TestMethod]
	public Task IchimokuAdx()
		=> RunStrategy<IchimokuAdxStrategy>();
	
	[TestMethod]
	public Task VwapWilliamsR()
		=> RunStrategy<VwapWilliamsRStrategy>();
	
	[TestMethod]
	public Task DonchianCci()
		=> RunStrategy<DonchianCciStrategy>();
	
	[TestMethod]
	public Task KeltnerWilliamsR()
		=> RunStrategy<KeltnerWilliamsRStrategy>();
	
	[TestMethod]
	public Task ParabolicSarCci()
		=> RunStrategy<ParabolicSarCciStrategy>();
	
	[TestMethod]
	public Task HullMaCci()
		=> RunStrategy<HullMaCciStrategy>();
	
	[TestMethod]
	public Task MacdBollinger()
		=> RunStrategy<MacdBollingerStrategy>();
	
	[TestMethod]
	public Task RsiHullMa()
		=> RunStrategy<RsiHullMaStrategy>();
	
	[TestMethod]
	public Task StochasticKeltner()
		=> RunStrategy<StochasticKeltnerStrategy>();
	
	[TestMethod]
	public Task VolumeSupertrend()
		=> RunStrategy<VolumeSupertrendStrategy>();
	
	[TestMethod]
	public Task AdxDonchian()
		=> RunStrategy<AdxDonchianStrategy>();
	
	[TestMethod]
	public Task CciVwap()
		=> RunStrategy<CciVwapStrategy>();
	
	[TestMethod]
	public Task WilliamsIchimoku()
		=> RunStrategy<WilliamsIchimokuStrategy>();
	
	[TestMethod]
	public Task MaParabolicSar()
		=> RunStrategy<MaParabolicSarStrategy>();
	
	[TestMethod]
	public Task BollingerSupertrend()
		=> RunStrategy<BollingerSupertrendStrategy>();
	
	[TestMethod]
	public Task RsiDonchian()
		=> RunStrategy<RsiDonchianStrategy>();
	
	[TestMethod]
	public Task MeanReversion()
		=> RunStrategy<MeanReversionStrategy>();
	
	[TestMethod]
	public Task PairsTrading()
		=> RunStrategy<PairsTradingStrategy>((strategy, sec) =>
	{
		strategy.SecondSecurity = sec;
	});
	
	[TestMethod]
	public Task ZScoreReversal()
		=> RunStrategy<ZScoreReversalStrategy>();
	
	[TestMethod]
	public Task StatisticalArbitrage()
		=> RunStrategy<StatisticalArbitrageStrategy>((strategy, sec) =>
	{
		strategy.SecondSecurity = sec;
	});
	
	[TestMethod]
	public Task VolatilityBreakout()
		=> RunStrategy<VolatilityBreakoutStrategy>();
	
	[TestMethod]
	public Task BollingerBandSqueeze()
		=> RunStrategy<BollingerBandSqueezeStrategy>();
	
	[TestMethod]
	public Task CointegrationPairs()
		=> RunStrategy<CointegrationPairsStrategy>((strategy, sec) => strategy.Asset2 = sec);
	
	[TestMethod]
	public Task MomentumDivergence()
		=> RunStrategy<MomentumDivergenceStrategy>();
	
	[TestMethod]
	public Task AtrMeanReversion()
		=> RunStrategy<AtrMeanReversionStrategy>();
	
	[TestMethod]
	public Task KalmanFilterTrend()
		=> RunStrategy<KalmanFilterTrendStrategy>();
	
	[TestMethod]
	public Task VolatilityAdjustedMeanReversion()
		=> RunStrategy<VolatilityAdjustedMeanReversionStrategy>();
	
	[TestMethod]
	public Task HurstExponentTrend()
		=> RunStrategy<HurstExponentTrendStrategy>();
	
	[TestMethod]
	public Task HurstExponentReversion()
		=> RunStrategy<HurstExponentReversionStrategy>();
	
	[TestMethod]
	public Task AutocorrelationReversion()
		=> RunStrategy<AutocorrelationReversionStrategy>();
	
	[TestMethod]
	public Task DeltaNeutralArbitrage()
		=> RunStrategy<DeltaNeutralArbitrageStrategy>((strategy, sec) =>
	{
		strategy.Asset2Security = sec;
		strategy.Asset2Portfolio = strategy.Portfolio;
	});
	
	[TestMethod]
	public Task VolatilitySkewArbitrage()
		=> RunStrategy<VolatilitySkewArbitrageStrategy>();
	
	[TestMethod]
	public Task CorrelationBreakout()
		=> RunStrategy<CorrelationBreakoutStrategy>();
	
	[TestMethod]
	public Task BetaNeutralArbitrage()
		=> RunStrategy<BetaNeutralArbitrageStrategy>();
	
	[TestMethod]
	public Task VwapMeanReversion()
		=> RunStrategy<VwapMeanReversionStrategy>();
	
	[TestMethod]
	public Task RsiMeanReversion()
		=> RunStrategy<RsiMeanReversionStrategy>();
	
	[TestMethod]
	public Task StochasticMeanReversion()
		=> RunStrategy<StochasticMeanReversionStrategy>();
	
	[TestMethod]
	public Task CciMeanReversion()
		=> RunStrategy<CciMeanReversionStrategy>();
	
	[TestMethod]
	public Task WilliamsRMeanReversion()
		=> RunStrategy<WilliamsRMeanReversionStrategy>();
	
	[TestMethod]
	public Task MacdMeanReversion()
		=> RunStrategy<MacdMeanReversionStrategy>();
	
	[TestMethod]
	public Task AdxMeanReversion()
		=> RunStrategy<AdxMeanReversionStrategy>();
	
	[TestMethod]
	public Task VolatilityMeanReversion()
		=> RunStrategy<VolatilityMeanReversionStrategy>();
	
	[TestMethod]
	public Task VolumeMeanReversion()
		=> RunStrategy<VolumeMeanReversionStrategy>();
	
	[TestMethod]
	public Task ObvMeanReversion()
		=> RunStrategy<ObvMeanReversionStrategy>();
	
	[TestMethod]
	public Task MomentumBreakout()
		=> RunStrategy<MomentumBreakoutStrategy>();
	
	[TestMethod]
	public Task RsiBreakout()
		=> RunStrategy<RsiBreakoutStrategy>();
	
	[TestMethod]
	public Task StochasticBreakout()
		=> RunStrategy<StochasticBreakoutStrategy>();
	
	[TestMethod]
	public Task WilliamsRBreakout()
		=> RunStrategy<WilliamsRBreakoutStrategy>();
	
	[TestMethod]
	public Task MacdBreakout()
		=> RunStrategy<MacdBreakoutStrategy>();
	
	[TestMethod]
	public Task ADXBreakout()
		=> RunStrategy<ADXBreakoutStrategy>();
	
	[TestMethod]
	public Task VolumeBreakout()
		=> RunStrategy<VolumeBreakoutStrategy>();
	
	[TestMethod]
	public Task BollingerWidthBreakout()
		=> RunStrategy<BollingerWidthBreakoutStrategy>();
	
	[TestMethod]
	public Task KeltnerWidthBreakout()
		=> RunStrategy<KeltnerWidthBreakoutStrategy>();
	
	[TestMethod]
	public Task DonchianWidthBreakout()
		=> RunStrategy<DonchianWidthBreakoutStrategy>();
	
	[TestMethod]
	public Task IchimokuWidthBreakout()
		=> RunStrategy<IchimokuWidthBreakoutStrategy>();
	
	[TestMethod]
	public Task SupertrendDistanceBreakout()
		=> RunStrategy<SupertrendDistanceBreakoutStrategy>();
	
	[TestMethod]
	public Task ParabolicSarDistanceBreakout()
		=> RunStrategy<ParabolicSarDistanceBreakoutStrategy>();
	
	[TestMethod]
	public Task HullMaSlopeBreakout()
		=> RunStrategy<HullMaSlopeBreakoutStrategy>();
	
	[TestMethod]
	public Task MaSlopeBreakout()
		=> RunStrategy<MaSlopeBreakoutStrategy>();
	
	[TestMethod]
	public Task EmaSlopeBreakout()
		=> RunStrategy<EmaSlopeBreakoutStrategy>();
	
	[TestMethod]
	public Task VolatilityAdjustedMomentum()
		=> RunStrategy<VolatilityAdjustedMomentumStrategy>();
	
	[TestMethod]
	public Task VwapSlopeBreakout()
		=> RunStrategy<VwapSlopeBreakoutStrategy>();
	
	[TestMethod]
	public Task RsiSlopeBreakout()
		=> RunStrategy<RsiSlopeBreakoutStrategy>();
	
	[TestMethod]
	public Task StochasticSlopeBreakout()
		=> RunStrategy<StochasticSlopeBreakoutStrategy>();
	
	[TestMethod]
	public Task CciSlopeBreakout()
		=> RunStrategy<CciSlopeBreakoutStrategy>();
	
	[TestMethod]
	public Task WilliamsRSlopeBreakout()
		=> RunStrategy<WilliamsRSlopeBreakoutStrategy>();
	
	[TestMethod]
	public Task MacdSlopeBreakout()
		=> RunStrategy<MacdSlopeBreakoutStrategy>();
	
	[TestMethod]
	public Task AdxSlopeBreakout()
		=> RunStrategy<AdxSlopeBreakoutStrategy>();
	
	[TestMethod]
	public Task AtrSlopeBreakout()
		=> RunStrategy<AtrSlopeBreakoutStrategy>();
	
	[TestMethod]
	public Task VolumeSlopeBreakout()
		=> RunStrategy<VolumeSlopeBreakoutStrategy>();
	
	[TestMethod]
	public Task ObvSlopeBreakout()
		=> RunStrategy<ObvSlopeBreakoutStrategy>();
	
	[TestMethod]
	public Task BollingerWidthMeanReversion()
		=> RunStrategy<BollingerWidthMeanReversionStrategy>();
	
	[TestMethod]
	public Task KeltnerWidthMeanReversion()
		=> RunStrategy<KeltnerWidthMeanReversionStrategy>();
	
	[TestMethod]
	public Task DonchianWidthMeanReversion()
		=> RunStrategy<DonchianWidthMeanReversionStrategy>();
	
	[TestMethod]
	public Task IchimokuCloudWidthMeanReversion()
		=> RunStrategy<IchimokuCloudWidthMeanReversionStrategy>();
	
	[TestMethod]
	public Task SupertrendDistanceMeanReversion()
		=> RunStrategy<SupertrendDistanceMeanReversionStrategy>();
	
	[TestMethod]
	public Task ParabolicSarDistanceMeanReversion()
		=> RunStrategy<ParabolicSarDistanceMeanReversionStrategy>();
	
	[TestMethod]
	public Task HullMaSlopeMeanReversion()
		=> RunStrategy<HullMaSlopeMeanReversionStrategy>();
	
	[TestMethod]
	public Task MaSlopeMeanReversion()
		=> RunStrategy<MaSlopeMeanReversionStrategy>();
	
	[TestMethod]
	public Task EmaSlopeMeanReversion()
		=> RunStrategy<EmaSlopeMeanReversionStrategy>();
	
	[TestMethod]
	public Task VwapSlopeMeanReversion()
		=> RunStrategy<VwapSlopeMeanReversionStrategy>();
	
	[TestMethod]
	public Task RsiSlopeMeanReversion()
		=> RunStrategy<RsiSlopeMeanReversionStrategy>();
	
	[TestMethod]
	public Task StochasticSlopeMeanReversion()
		=> RunStrategy<StochasticSlopeMeanReversionStrategy>();
	
	[TestMethod]
	public Task CciSlopeMeanReversion()
		=> RunStrategy<CciSlopeMeanReversionStrategy>();
	
	[TestMethod]
	public Task WilliamsRSlopeMeanReversion()
		=> RunStrategy<WilliamsRSlopeMeanReversionStrategy>();
	
	[TestMethod]
	public Task MacdSlopeMeanReversion()
		=> RunStrategy<MacdSlopeMeanReversionStrategy>();
	
	[TestMethod]
	public Task AdxSlopeMeanReversion()
		=> RunStrategy<AdxSlopeMeanReversionStrategy>();
	
	[TestMethod]
	public Task AtrSlopeMeanReversion()
		=> RunStrategy<AtrSlopeMeanReversionStrategy>();
	
	[TestMethod]
	public Task VolumeSlopeMeanReversion()
		=> RunStrategy<VolumeSlopeMeanReversionStrategy>();
	
	[TestMethod]
	public Task ObvSlopeMeanReversion()
		=> RunStrategy<ObvSlopeMeanReversionStrategy>();
	
	[TestMethod]
	public Task PairsTradingVolatilityFilter()
		=> RunStrategy<PairsTradingVolatilityFilterStrategy>((strategy, sec) =>
	{
		strategy.Security2 = sec;
	});
	
	[TestMethod]
	public Task ZScoreVolumeFilter()
		=> RunStrategy<ZScoreVolumeFilterStrategy>();
	
	[TestMethod]
	public Task CorrelationMeanReversion()
		=> RunStrategy<CorrelationMeanReversionStrategy>((strategy, sec) => strategy.Security2 = sec);
	
	[TestMethod]
	public Task BetaAdjustedPairs()
		=> RunStrategy<BetaAdjustedPairsStrategy>((strategy, sec) =>
	{
		strategy.Asset2 = sec;
		strategy.Asset2Portfolio = strategy.Portfolio;
	});
	
	[TestMethod]
	public Task HurstVolatilityFilter()
		=> RunStrategy<HurstVolatilityFilterStrategy>();
	
	[TestMethod]
	public Task AdaptiveEmaBreakout()
		=> RunStrategy<AdaptiveEmaBreakoutStrategy>();
	
	[TestMethod]
	public Task VolatilityClusterBreakout()
		=> RunStrategy<VolatilityClusterBreakoutStrategy>();
	
	[TestMethod]
	public Task SeasonalityAdjustedMomentum()
		=> RunStrategy<SeasonalityAdjustedMomentumStrategy>();
	
	[TestMethod]
	public Task RsiDynamicOverboughtOversold()
		=> RunStrategy<RsiDynamicOverboughtOversoldStrategy>();
	
	[TestMethod]
	public Task BollingerVolatilityBreakout()
		=> RunStrategy<BollingerVolatilityBreakoutStrategy>();
	
	[TestMethod]
	public Task MacdAdaptiveHistogram()
		=> RunStrategy<MacdAdaptiveHistogramStrategy>();
	
	[TestMethod]
	public Task IchimokuVolumeCluster()
		=> RunStrategy<IchimokuVolumeClusterStrategy>();
	
	[TestMethod]
	public Task SupertrendWithMomentum()
		=> RunStrategy<SupertrendWithMomentumStrategy>();
	
	[TestMethod]
	public Task DonchianWithVolatilityContraction()
		=> RunStrategy<DonchianWithVolatilityContractionStrategy>();
	
	[TestMethod]
	public Task KeltnerWithRsiDivergence()
		=> RunStrategy<KeltnerWithRsiDivergenceStrategy>();
	
	[TestMethod]
	public Task HullMaWithVolumeSpike()
		=> RunStrategy<HullMaWithVolumeSpikeStrategy>();
	
	[TestMethod]
	public Task VwapWithAdxTrendStrength()
		=> RunStrategy<VwapWithAdxTrendStrengthStrategy>();
	
	[TestMethod]
	public Task ParabolicSarWithVolatilityExpansion()
		=> RunStrategy<ParabolicSarWithVolatilityExpansionStrategy>();
	
	[TestMethod]
	public Task StochasticWithDynamicZones()
		=> RunStrategy<StochasticWithDynamicZonesStrategy>();
	
	[TestMethod]
	public Task AdxWithVolumeBreakout()
		=> RunStrategy<AdxWithVolumeBreakoutStrategy>();
	
	[TestMethod]
	public Task CciWithVolatilityFilter()
		=> RunStrategy<CciWithVolatilityFilterStrategy>();
	
	[TestMethod]
	public Task WilliamsPercentRWithMomentum()
		=> RunStrategy<WilliamsPercentRWithMomentumStrategy>();
	
	[TestMethod]
	public Task BollingerKMeans()
		=> RunStrategy<BollingerKMeansStrategy>();
	
	[TestMethod]
	public Task MacdHmm()
		=> RunStrategy<MacdHmmStrategy>();
	
	[TestMethod]
	public Task IchimokuHurst()
		=> RunStrategy<IchimokuHurstStrategy>();
	
	[TestMethod]
	public Task SupertrendRsiDivergence()
		=> RunStrategy<SupertrendRsiDivergenceStrategy>();
	
	[TestMethod]
	public Task DonchianSeasonal()
		=> RunStrategy<DonchianSeasonalStrategy>();
	
	[TestMethod]
	public Task KeltnerKalman()
		=> RunStrategy<KeltnerKalmanStrategy>();
	
	[TestMethod]
	public Task HullMaVolatilityContraction()
		=> RunStrategy<HullMaVolatilityContractionStrategy>();
	
	[TestMethod]
	public Task VwapAdxTrend()
		=> RunStrategy<VwapAdxTrendStrategy>();
	
	[TestMethod]
	public Task ParabolicSarHurst()
		=> RunStrategy<ParabolicSarHurstStrategy>();
	
	[TestMethod]
	public Task BollingerKalmanFilter()
		=> RunStrategy<BollingerKalmanFilterStrategy>();
	
	[TestMethod]
	public Task MacdVolumeCluster()
		=> RunStrategy<MacdVolumeClusterStrategy>();
	
	[TestMethod]
	public Task IchimokuVolatilityContraction()
		=> RunStrategy<IchimokuVolatilityContractionStrategy>();
	
	[TestMethod]
	public Task DonchianHurst()
		=> RunStrategy<DonchianHurstStrategy>();
	
	[TestMethod]
	public Task KeltnerSeasonal()
		=> RunStrategy<KeltnerSeasonalStrategy>();
	
	[TestMethod]
	public Task HullKMeansCluster()
		=> RunStrategy<HullKMeansClusterStrategy>();
	
	[TestMethod]
	public Task VwapHiddenMarkovModel()
		=> RunStrategy<VwapHiddenMarkovModelStrategy>();
	
	[TestMethod]
	public Task ParabolicSarRsiDivergence()
		=> RunStrategy<ParabolicSarRsiDivergenceStrategy>();
	
	[TestMethod]
	public Task AdaptiveRsiVolume()
		=> RunStrategy<AdaptiveRsiVolumeStrategy>();
	
	[TestMethod]
	public Task AdaptiveBollingerBreakout()
		=> RunStrategy<AdaptiveBollingerBreakoutStrategy>();
	
	[TestMethod]
	public Task MacdWithSentimentFilter()
		=> RunStrategy<MacdWithSentimentFilterStrategy>();
	
	[TestMethod]
	public Task IchimokuWithImpliedVolatility()
		=> RunStrategy<IchimokuWithImpliedVolatilityStrategy>();
	
	[TestMethod]
	public Task SupertrendWithPutCallRatio()
		=> RunStrategy<SupertrendWithPutCallRatioStrategy>();
	
	[TestMethod]
	public Task DonchianWithSentimentSpike()
		=> RunStrategy<DonchianWithSentimentSpikeStrategy>();
	
	[TestMethod]
	public Task KeltnerWithRLSignal()
		=> RunStrategy<KeltnerWithRLSignalStrategy>();
	
	[TestMethod]
	public Task HullMAWithImpliedVolatilityBreakout()
		=> RunStrategy<HullMAWithImpliedVolatilityBreakoutStrategy>();
	
	[TestMethod]
	public Task VwapWithBehavioralBiasFilter()
		=> RunStrategy<VwapWithBehavioralBiasFilterStrategy>();
	
	[TestMethod]
	public Task ParabolicSarSentimentDivergence()
		=> RunStrategy<ParabolicSarSentimentDivergenceStrategy>();
	
	[TestMethod]
	public Task RsiWithOptionOpenInterest()
		=> RunStrategy<RsiWithOptionOpenInterestStrategy>();
	
	[TestMethod]
	public Task StochasticImpliedVolatilitySkew()
		=> RunStrategy<StochasticImpliedVolatilitySkewStrategy>();
	
	[TestMethod]
	public Task AdxSentimentMomentum()
		=> RunStrategy<AdxSentimentMomentumStrategy>();
	
	[TestMethod]
	public Task CciPutCallRatioDivergence()
		=> RunStrategy<CciPutCallRatioDivergenceStrategy>();
	
	[TestMethod]
	public Task AccrualAnomaly()
		=> RunStrategy<AccrualAnomalyStrategy>((stra, sec) =>
	{
		stra.Universe = [sec];
	});
	
	[TestMethod]
	public Task AssetClassMomentumRotational()
		=> RunStrategy<AssetClassMomentumRotationalStrategy>((stra, sec) =>
	{
		stra.Universe = [sec];
	});
	
	[TestMethod]
	public Task AssetClassTrendFollowing()
		=> RunStrategy<AssetClassTrendFollowingStrategy>((stra, sec) =>
	{
		stra.Universe = [sec];
	});
	
	[TestMethod]
	public Task AssetGrowthEffect()
		=> RunStrategy<AssetGrowthEffectStrategy>((stra, sec) =>
	{
		stra.Universe = [sec];
	});
	
	[TestMethod]
	public Task BettingAgainstBetaStocks()
		=> RunStrategy<BettingAgainstBetaStocksStrategy>((stra, sec) =>
	{
		stra.Universe = [sec];
	});
	
	[TestMethod]
	public Task BettingAgainstBeta()
		=> RunStrategy<BettingAgainstBetaStrategy>((stra, sec) =>
	{
		stra.Universe = [sec];
	});
	
	[TestMethod]
	public Task BitcoinIntradaySeasonality()
		=> RunStrategy<BitcoinIntradaySeasonalityStrategy>();
	
	[TestMethod]
	public Task BookToMarketValue()
		=> RunStrategy<BookToMarketValueStrategy>((stra, sec) =>
	{
		stra.Universe = [sec];
	});
	
	[TestMethod]
	public Task CommodityMomentum()
		=> RunStrategy<CommodityMomentumStrategy>((stra, sec) =>
	{
		stra.Universe = [sec];
	});
	
	[TestMethod]
	public Task ConsistentMomentum()
		=> RunStrategy<ConsistentMomentumStrategy>((stra, sec) =>
	{
		stra.Universe = [sec];
	});
	
	[TestMethod]
	public Task CountryValueFactor()
		=> RunStrategy<CountryValueFactorStrategy>((stra, sec) =>
	{
		stra.Universe = [sec];
	});
	
	[TestMethod]
	public Task CrudeOilPredictsEquity()
		=> RunStrategy<CrudeOilPredictsEquityStrategy>((stra, sec) =>
	{
		stra.Oil = sec;
		stra.CashEtf = sec;
	});
	
	[TestMethod]
	public Task CryptoRebalancingPremium()
		=> RunStrategy<CryptoRebalancingPremiumStrategy>((stra, sec) =>
	{
		stra.ETH = sec;
	});
	
	[TestMethod]
	public Task CurrencyMomentumFactor()
		=> RunStrategy<CurrencyMomentumFactorStrategy>((stra, sec) =>
	{
		stra.Universe = [sec];
	});
	
	[TestMethod]
	public Task CurrencyPPPValue()
		=> RunStrategy<CurrencyPPPValueStrategy>((stra, sec) =>
	{
		stra.Universe = [sec];
	});
	
	[TestMethod]
	public Task DispersionTrading()
		=> RunStrategy<DispersionTradingStrategy>((stra, sec) =>
	{
		stra.Constituents = [sec];
	});
	
	[TestMethod]
	public Task DollarCarryTrade()
		=> RunStrategy<DollarCarryTradeStrategy>((stra, sec) =>
	{
		stra.Pairs = [sec];
	});
	
	[TestMethod]
	public Task EarningsAnnouncementPremium()
		=> RunStrategy<EarningsAnnouncementPremiumStrategy>((stra, sec) =>
	{
		stra.Universe = [sec];
	});
	
	[TestMethod]
	public Task EarningsAnnouncementReversal()
		=> RunStrategy<EarningsAnnouncementReversalStrategy>((stra, sec) =>
	{
		stra.Universe = [sec];
	});
	
	[TestMethod]
	public Task EarningsAnnouncementsWithBuybacks()
		=> RunStrategy<EarningsAnnouncementsWithBuybacksStrategy>((stra, sec) =>
	{
		stra.Universe = [sec];
	});
	
	[TestMethod]
	public Task EarningsQualityFactor()
		=> RunStrategy<EarningsQualityFactorStrategy>((stra, sec) =>
	{
		stra.Universe = [sec];
	});
	
	[TestMethod]
	public Task ESGFactorMomentum()
		=> RunStrategy<ESGFactorMomentumStrategy>((stra, sec) =>
	{
		stra.Universe = [sec];
	});
	
	[TestMethod]
	public Task FedModel()
		=> RunStrategy<FedModelStrategy>((stra, sec) =>
	{
		stra.Universe = [sec];
	});
	
	[TestMethod]
	public Task FScoreReversal()
		=> RunStrategy<FScoreReversalStrategy>((stra, sec) =>
	{
		stra.Universe = [sec];
	});
	
	[TestMethod]
	public Task FXCarryTrade()
		=> RunStrategy<FXCarryTradeStrategy>((stra, sec) =>
	{
		stra.Universe = [sec];
	});
	
	[TestMethod]
	public Task JanuaryBarometer()
		=> RunStrategy<JanuaryBarometerStrategy>((stra, sec) =>
	{
		stra.EquityETF = sec;
		stra.CashETF = sec;
	});
	
	[TestMethod]
	public Task LexicalDensityFilings()
		=> RunStrategy<LexicalDensityFilingsStrategy>((stra, sec) =>
	{
		stra.Universe = [sec];
	});
	
	[TestMethod]
	public Task LowVolatilityStocks()
		=> RunStrategy<LowVolatilityStocksStrategy>((stra, sec) =>
	{
		stra.Universe = [sec];
	});
	
	[TestMethod]
	public Task MomentumAssetGrowth()
		=> RunStrategy<MomentumAssetGrowthStrategy>((stra, sec) =>
	{
		stra.Universe = [sec];
	});
	
	[TestMethod]
	public Task MomentumFactorStocks()
		=> RunStrategy<MomentumFactorStocksStrategy>((stra, sec) =>
	{
		stra.Universe = [sec];
	});
	
	[TestMethod]
	public Task MomentumRevVol()
		=> RunStrategy<MomentumRevVolStrategy>((stra, sec) =>
	{
		stra.Universe = [sec];
	});
	
	[TestMethod]
	public Task MomentumStyleRotation()
		=> RunStrategy<MomentumStyleRotationStrategy>((stra, sec) =>
	{
		stra.FactorETFs = [sec];
	});
	
	[TestMethod]
	public Task Month12Cycle()
		=> RunStrategy<Month12CycleStrategy>((stra, sec) =>
	{
		stra.Universe = [sec];
	});
	
	[TestMethod]
	public Task MutualFundMomentum()
		=> RunStrategy<MutualFundMomentumStrategy>((stra, sec) =>
	{
		stra.Funds = [sec];
	});
	
	[TestMethod]
	public Task OptionExpirationWeek()
		=> RunStrategy<OptionExpirationWeekStrategy>();
	
	[TestMethod]
	public Task OvernightSentimentAnomaly()
		=> RunStrategy<OvernightSentimentAnomalyStrategy>((stra, sec) =>
	{
		stra.SentimentSymbol = sec;
	});
	
	[TestMethod]
	public Task PairedSwitching()
		=> RunStrategy<PairedSwitchingStrategy>((stra, sec) =>
	{
		stra.SecondETF = sec;
	});
	
	[TestMethod]
	public Task PairsTradingCountryETFs()
		=> RunStrategy<PairsTradingCountryETFsStrategy>((stra, sec) =>
	{
		stra.Universe = [stra.Security, sec];
	});
	
	[TestMethod]
	public Task PairsTradingStocks()
		=> RunStrategy<PairsTradingStocksStrategy>((stra, sec) =>
	{
		stra.Pairs = [(stra.Security, sec)];
	});
	
	[TestMethod]
	public Task PaydayAnomaly()
		=> RunStrategy<PaydayAnomalyStrategy>();
	
	[TestMethod]
	public Task RDExpenditures()
		=> RunStrategy<RDExpendituresStrategy>((stra, sec) =>
	{
		stra.Universe = [sec];
	});
	
	[TestMethod]
	public Task ResidualMomentumFactor()
		=> RunStrategy<ResidualMomentumFactorStrategy>((stra, sec) =>
	{
		stra.Universe = [sec];
	});
	
	[TestMethod]
	public Task ReturnAsymmetryCommodity()
		=> RunStrategy<ReturnAsymmetryCommodityStrategy>((stra, sec) =>
	{
		stra.Futures = [sec];
	});
	
	[TestMethod]
	public Task ROAEffectStocks()
		=> RunStrategy<ROAEffectStocksStrategy>((stra, sec) =>
	{
		stra.Universe = [sec];
	});
	
	[TestMethod]
	public Task SectorMomentumRotation()
		=> RunStrategy<SectorMomentumRotationStrategy>((stra, sec) =>
	{
		stra.SectorETFs = [sec];
	});
	
	[TestMethod]
	public Task ShortInterestEffect()
		=> RunStrategy<ShortInterestEffectStrategy>((stra, sec) =>
	{
		stra.Universe = [sec];
	});
	
	[TestMethod]
	public Task ShortTermReversalFutures()
		=> RunStrategy<ShortTermReversalFuturesStrategy>((stra, sec) =>
	{
		stra.Universe = [sec];
	});
	
	[TestMethod]
	public Task ShortTermReversalStocks()
		=> RunStrategy<ShortTermReversalStocksStrategy>((stra, sec) =>
	{
		stra.Universe = [sec];
	});
	
	[TestMethod]
	public Task SkewnessCommodity()
		=> RunStrategy<SkewnessCommodityStrategy>((stra, sec) =>
	{
		stra.Futures = [sec];
	});
	
	[TestMethod]
	public Task SmallCapPremium()
		=> RunStrategy<SmallCapPremiumStrategy>((stra, sec) =>
	{
		stra.Universe = [sec];
	});
	
	[TestMethod]
	public Task SmartFactorsMomentumMarket()
		=> RunStrategy<SmartFactorsMomentumMarketStrategy>((stra, sec) =>
	{
		stra.Factors = [sec];
	});
	
	[TestMethod]
	public Task SoccerClubsArbitrage()
		=> RunStrategy<SoccerClubsArbitrageStrategy>((stra, sec) =>
	{
		stra.Pair = [stra.Security, sec];
	});
	
	[TestMethod]
	public Task SyntheticLendingRates()
		=> RunStrategy<SyntheticLendingRatesStrategy>();
	
	[TestMethod]
	public Task TermStructureCommodities()
		=> RunStrategy<TermStructureCommoditiesStrategy>((stra, sec) =>
	{
		stra.Universe = [sec];
	});
	
	[TestMethod]
	public Task TimeSeriesMomentum()
		=> RunStrategy<TimeSeriesMomentumStrategy>((stra, sec) =>
	{
		stra.Universe = [sec];
	});
	
	[TestMethod]
	public Task TrendFollowingStocks()
		=> RunStrategy<TrendFollowingStocksStrategy>((stra, sec) =>
	{
		stra.Universe = [sec];
	});
	
	[TestMethod]
	public Task TurnOfMonth()
		=> RunStrategy<TurnOfMonthStrategy>();
	
	[TestMethod]
	public Task ValueMomentumAcrossAssets()
		=> RunStrategy<ValueMomentumAcrossAssetsStrategy>((stra, sec) =>
	{
		stra.Universe = [sec];
	});
	
	[TestMethod]
	public Task VolatilityRiskPremium()
		=> RunStrategy<VolatilityRiskPremiumStrategy>((stra, sec) =>
	{
		stra.Universe = [sec];
	});
	
	[TestMethod]
	public Task Weeks52High()
		=> RunStrategy<Weeks52HighStrategy>((stra, sec) =>
	{
		stra.Universe = [sec];
	});
	
	[TestMethod]
	public Task WTIBrentSpread()
		=> RunStrategy<WTIBrentSpreadStrategy>((stra, sec) =>
	{
		stra.Brent = sec;
	});
	
	[TestMethod]
	public Task BollingerAroon()
		=> RunStrategy<BollingerAroonStrategy>();
	
	[TestMethod]
	public Task BollingerDivergence()
		=> RunStrategy<BollingerDivergenceStrategy>();
	
	[TestMethod]
	public Task BollingerWinnerLite()
		=> RunStrategy<BollingerWinnerLiteStrategy>();
	
	[TestMethod]
	public Task BollingerWinnerPro()
		=> RunStrategy<BollingerWinnerProStrategy>();
	
	[TestMethod]
	public Task BollingerBreakout()
		=> RunStrategy<BollingerBreakoutStrategy>();
	
	[TestMethod]
	public Task DmiWinner()
		=> RunStrategy<DmiWinnerStrategy>();
	
	[TestMethod]
	public Task DoubleRsi()
		=> RunStrategy<DoubleRsiStrategy>();
	
	[TestMethod]
	public Task DoubleSupertrend()
		=> RunStrategy<DoubleSupertrendStrategy>();
	
	[TestMethod]
	public Task EmaMovingAway()
		=> RunStrategy<EmaMovingAwayStrategy>();
	
	[TestMethod]
	public Task EmaSmaRsi()
		=> RunStrategy<EmaSmaRsiStrategy>();
	
	[TestMethod]
	public Task ExceededCandle()
		=> RunStrategy<ExceededCandleStrategy>();
	
	[TestMethod]
	public Task FlawlessVictory()
		=> RunStrategy<FlawlessVictoryStrategy>();
	
	[TestMethod]
	public Task FullCandle()
		=> RunStrategy<FullCandleStrategy>();
	
	[TestMethod]
	public Task GridBot()
		=> RunStrategy<GridBotStrategy>();
	
	[TestMethod]
	public Task HaUniversal()
		=> RunStrategy<HaUniversalStrategy>();
	
	[TestMethod]
	public Task HeikinAshiV2()
		=> RunStrategy<HeikinAshiV2Strategy>();
	
	[TestMethod]
	public Task Improvisando()
		=> RunStrategy<ImprovisandoStrategy>();
	
	[TestMethod]
	public Task JavoV1()
		=> RunStrategy<JavoV1Strategy>();
	
	[TestMethod]
	public Task MacdBbRsi()
		=> RunStrategy<MacdBbRsiStrategy>();
	
	[TestMethod]
	public Task MacdDmi()
		=> RunStrategy<MacdDmiStrategy>();
	
	[TestMethod]
	public Task MacdLong()
		=> RunStrategy<MacdLongStrategy>();
	
	[TestMethod]
	public Task MaCrossDmi()
		=> RunStrategy<MaCrossDmiStrategy>();
	
	[TestMethod]
	public Task MemaBbRsi()
		=> RunStrategy<MemaBbRsiStrategy>();
	
	[TestMethod]
	public Task MtfBb()
		=> RunStrategy<MtfBbStrategy>();
	
	[TestMethod]
	public Task OmarMmr()
		=> RunStrategy<OmarMmrStrategy>();
	
	[TestMethod]
	public Task PinBarMagic()
		=> RunStrategy<PinBarMagicStrategy>();
	
	[TestMethod]
	public Task QqeSignals()
		=> RunStrategy<QqeSignalsStrategy>();
	
	[TestMethod]
	public Task RsiPlus1200()
		=> RunStrategy<RsiPlus1200Strategy>();
	
	[TestMethod]
	public Task RsiEma()
		=> RunStrategy<RsiEmaStrategy>();
	
	[TestMethod]
	public Task StochRsiCrossover()
		=> RunStrategy<StochRsiCrossoverStrategy>();
	
	[TestMethod]
	public Task StochRsiSupertrend()
		=> RunStrategy<StochRsiSupertrendStrategy>();
	
	[TestMethod]
	public Task StrategyTester()
		=> RunStrategy<StrategyTesterStrategy>();
	
	[TestMethod]
	public Task StratBase()
		=> RunStrategy<StratBaseStrategy>();
	
	[TestMethod]
	public Task SupertrendEmaRebound()
		=> RunStrategy<SupertrendEmaReboundStrategy>();
	
	[TestMethod]
	public Task TendencyEmaRsi()
		=> RunStrategy<TendencyEmaRsiStrategy>();
	
	[TestMethod]
	public Task ThreeEmaCross()
		=> RunStrategy<ThreeEmaCrossStrategy>();
	
	[TestMethod]
	public Task TtmSqueeze()
		=> RunStrategy<TtmSqueezeStrategy>();
	
	[TestMethod]
	public Task VelaSuperada()
		=> RunStrategy<VelaSuperadaStrategy>();
	
	[TestMethod]
	public Task WilliamsVixFix()
		=> RunStrategy<WilliamsVixFixStrategy>();
<<<<<<< HEAD
	
	[TestMethod]
	public Task FibHurstBreakout()
		=> RunStrategy<FibHurstBreakoutStrategy>();
}
=======

		[TestMethod]
		public Task BbBreakoutMomentumSqueeze()
			=> RunStrategy<BbBreakoutMomentumSqueezeStrategy>();
}
>>>>>>> 401879af
<|MERGE_RESOLUTION|>--- conflicted
+++ resolved
@@ -1899,16 +1899,4 @@
 	[TestMethod]
 	public Task WilliamsVixFix()
 		=> RunStrategy<WilliamsVixFixStrategy>();
-<<<<<<< HEAD
-	
-	[TestMethod]
-	public Task FibHurstBreakout()
-		=> RunStrategy<FibHurstBreakoutStrategy>();
 }
-=======
-
-		[TestMethod]
-		public Task BbBreakoutMomentumSqueeze()
-			=> RunStrategy<BbBreakoutMomentumSqueezeStrategy>();
-}
->>>>>>> 401879af
