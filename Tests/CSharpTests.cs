--- conflicted
+++ resolved
@@ -1896,16 +1896,4 @@
 	public Task VelaSuperada()
 		=> RunStrategy<VelaSuperadaStrategy>();
 
-<<<<<<< HEAD
-	[TestMethod]
-	public Task WilliamsVixFix()
-		=> RunStrategy<WilliamsVixFixStrategy>();
-
-	[TestMethod]
-	public Task MaPsarAtrTrend()
-		=> RunStrategy<MaPsarAtrTrendStrategy>();
 }
-=======
-
-}
->>>>>>> 8cad31c1
