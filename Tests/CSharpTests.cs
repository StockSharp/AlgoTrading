namespace StockSharp.Tests;

using StockSharp.Samples.Strategies;

[TestClass]
public class CSharpTests
{
	public static Task RunStrategy<T>(Action<T, Security> extra = null)
	where T : Strategy
		=> AsmInit.RunStrategy(TypeHelper.CreateInstance<T>(typeof(T)), extra);
	
	[TestMethod]
	public Task MaCrossover()
		=> RunStrategy<MaCrossoverStrategy>();
	
	[TestMethod]
	public Task NdayBreakout()
		=> RunStrategy<NdayBreakoutStrategy>();
	
	[TestMethod]
	public Task AdxTrend()
		=> RunStrategy<AdxTrendStrategy>();
	
	[TestMethod]
	public Task ParabolicSarTrend()
		=> RunStrategy<ParabolicSarTrendStrategy>();
	
	[TestMethod]
	public Task DonchianChannel()
		=> RunStrategy<DonchianChannelStrategy>();
	
	[TestMethod]
	public Task TripleMA()
		=> RunStrategy<TripleMAStrategy>();
	
	[TestMethod]
	public Task KeltnerChannelBreakout()
		=> RunStrategy<KeltnerChannelBreakoutStrategy>();
	
	[TestMethod]
	public Task HullMaTrend()
		=> RunStrategy<HullMaTrendStrategy>();
	
	[TestMethod]
	public Task MacdTrend()
		=> RunStrategy<MacdTrendStrategy>();
	
	[TestMethod]
	public Task Supertrend()
		=> RunStrategy<SupertrendStrategy>();
	
	[TestMethod]
	public Task IchimokuKumoBreakout()
		=> RunStrategy<IchimokuKumoBreakoutStrategy>();
	
	[TestMethod]
	public Task HeikinAshiConsecutive()
		=> RunStrategy<HeikinAshiConsecutiveStrategy>();
	
	[TestMethod]
	public Task DmiPowerMove()
		=> RunStrategy<DmiPowerMoveStrategy>();
	
	[TestMethod]
	public Task TradingviewSupertrendFlip()
		=> RunStrategy<TradingViewSupertrendFlipStrategy>();
	
	[TestMethod]
	public Task GannSwingBreakout()
		=> RunStrategy<GannSwingBreakoutStrategy>();
	
	[TestMethod]
	public Task RsiDivergence()
		=> RunStrategy<RsiDivergenceStrategy>();
	
	[TestMethod]
	public Task WilliamsPercentR()
		=> RunStrategy<WilliamsPercentRStrategy>();
	
	[TestMethod]
	public Task RocImpulse()
		=> RunStrategy<RocImpulseStrategy>();
	
	[TestMethod]
	public Task CciBreakout()
		=> RunStrategy<CciBreakoutStrategy>();
	
	[TestMethod]
	public Task MomentumPercentage()
		=> RunStrategy<MomentumPercentageStrategy>();
	
	[TestMethod]
	public Task BollingerSqueeze()
		=> RunStrategy<BollingerSqueezeStrategy>();
	
	[TestMethod]
	public Task AdxDi()
		=> RunStrategy<AdxDiStrategy>();
	
	[TestMethod]
	public Task ElderImpulse()
		=> RunStrategy<ElderImpulseStrategy>();
	
	[TestMethod]
	public Task LaguerreRsi()
		=> RunStrategy<LaguerreRsiStrategy>();
	
	[TestMethod]
	public Task StochasticRsiCross()
		=> RunStrategy<StochasticRsiCrossStrategy>();
	
	[TestMethod]
	public Task RsiReversion()
		=> RunStrategy<RsiReversionStrategy>();
	
	[TestMethod]
	public Task BollingerReversion()
		=> RunStrategy<BollingerReversionStrategy>();
	
	[TestMethod]
	public Task ZScore()
		=> RunStrategy<ZScoreStrategy>();
	
	[TestMethod]
	public Task MADeviation()
		=> RunStrategy<MADeviationStrategy>();
	
	[TestMethod]
	public Task VwapReversion()
		=> RunStrategy<VwapReversionStrategy>();
	
	[TestMethod]
	public Task KeltnerReversion()
		=> RunStrategy<KeltnerReversionStrategy>();
	
	[TestMethod]
	public Task AtrReversion()
		=> RunStrategy<AtrReversionStrategy>();
	
	[TestMethod]
	public Task MacdZero()
		=> RunStrategy<MacdZeroStrategy>();
	
	[TestMethod]
	public Task LowVolReversion()
		=> RunStrategy<LowVolReversionStrategy>();
	
	[TestMethod]
	public Task BollingerPercentB()
		=> RunStrategy<BollingerPercentBStrategy>();
	
	[TestMethod]
	public Task AtrExpansion()
		=> RunStrategy<AtrExpansionStrategy>();
	
	[TestMethod]
	public Task VixTrigger()
		=> RunStrategy<VixTriggerStrategy>();
	
	[TestMethod]
	public Task BollingerBandWidth()
		=> RunStrategy<BollingerBandWidthStrategy>();
	
	[TestMethod]
	public Task HvBreakout()
		=> RunStrategy<HvBreakoutStrategy>();
	
	[TestMethod]
	public Task AtrTrailing()
		=> RunStrategy<AtrTrailingStrategy>();
	
	[TestMethod]
	public Task VolAdjustedMa()
		=> RunStrategy<VolAdjustedMAStrategy>();
	
	[TestMethod]
	public Task IVSpike()
		=> RunStrategy<IVSpikeStrategy>();
	
	[TestMethod]
	public Task VCP()
		=> RunStrategy<VCPStrategy>();
	
	[TestMethod]
	public Task ATRRange()
		=> RunStrategy<ATRRangeStrategy>();
	
	[TestMethod]
	public Task ChoppinessIndexBreakout()
		=> RunStrategy<ChoppinessIndexBreakoutStrategy>();
	
	[TestMethod]
	public Task VolumeSpike()
		=> RunStrategy<VolumeSpikeStrategy>();
	
	[TestMethod]
	public Task OBVBreakout()
		=> RunStrategy<OBVBreakoutStrategy>();
	
	[TestMethod]
	public Task VWAPBreakout()
		=> RunStrategy<VWAPBreakoutStrategy>();
	
	[TestMethod]
	public Task VWMA()
		=> RunStrategy<VWMAStrategy>();
	
	[TestMethod]
	public Task AD()
		=> RunStrategy<ADStrategy>();
	
	[TestMethod]
	public Task VolumeWeightedPriceBreakout()
		=> RunStrategy<VolumeWeightedPriceBreakoutStrategy>();
	
	[TestMethod]
	public Task VolumeDivergence()
		=> RunStrategy<VolumeDivergenceStrategy>();
	
	[TestMethod]
	public Task VolumeMAXross()
		=> RunStrategy<VolumeMAXrossStrategy>();
	
	[TestMethod]
	public Task CumulativeDeltaBreakout()
		=> RunStrategy<CumulativeDeltaBreakoutStrategy>();
	
	[TestMethod]
	public Task VolumeSurge()
		=> RunStrategy<VolumeSurgeStrategy>();
	
	[TestMethod]
	public Task DoubleBottom()
		=> RunStrategy<DoubleBottomStrategy>();
	
	[TestMethod]
	public Task DoubleTop()
		=> RunStrategy<DoubleTopStrategy>();
	
	[TestMethod]
	public Task RsiOverboughtOversold()
		=> RunStrategy<RsiOverboughtOversoldStrategy>();
	
	[TestMethod]
	public Task HammerCandle()
		=> RunStrategy<HammerCandleStrategy>();
	
	[TestMethod]
	public Task ShootingStar()
		=> RunStrategy<ShootingStarStrategy>();
	
	[TestMethod]
	public Task MacdDivergence()
		=> RunStrategy<MacdDivergenceStrategy>();
	
	[TestMethod]
	public Task StochasticOverboughtOversold()
		=> RunStrategy<StochasticOverboughtOversoldStrategy>();
	
	[TestMethod]
	public Task EngulfingBullish()
		=> RunStrategy<EngulfingBullishStrategy>();
	
	[TestMethod]
	public Task EngulfingBearish()
		=> RunStrategy<EngulfingBearishStrategy>();
	
	[TestMethod]
	public Task PinbarReversal()
		=> RunStrategy<PinbarReversalStrategy>();
	
	[TestMethod]
	public Task ThreeBarReversalUp()
		=> RunStrategy<ThreeBarReversalUpStrategy>();
	
	[TestMethod]
	public Task ThreeBarReversalDown()
		=> RunStrategy<ThreeBarReversalDownStrategy>();
	
	[TestMethod]
	public Task CciDivergence()
		=> RunStrategy<CciDivergenceStrategy>();
	
	[TestMethod]
	public Task BollingerBandReversal()
		=> RunStrategy<BollingerBandReversalStrategy>();
	
	[TestMethod]
	public Task MorningStar()
		=> RunStrategy<MorningStarStrategy>();
	
	[TestMethod]
	public Task EveningStar()
		=> RunStrategy<EveningStarStrategy>();
	
	[TestMethod]
	public Task DojiReversal()
		=> RunStrategy<DojiReversalStrategy>();
	
	[TestMethod]
	public Task KeltnerChannelReversal()
		=> RunStrategy<KeltnerChannelReversalStrategy>();
	
	[TestMethod]
	public Task WilliamsPercentRDivergence()
		=> RunStrategy<WilliamsPercentRDivergenceStrategy>();
	
	[TestMethod]
	public Task OBVDivergence()
		=> RunStrategy<OBVDivergenceStrategy>();
	
	[TestMethod]
	public Task FibonacciRetracementReversal()
		=> RunStrategy<FibonacciRetracementReversalStrategy>();
	
	[TestMethod]
	public Task InsideBarBreakout()
		=> RunStrategy<InsideBarBreakoutStrategy>();
	
	[TestMethod]
	public Task OutsideBarReversal()
		=> RunStrategy<OutsideBarReversalStrategy>();
	
	[TestMethod]
	public Task TrendlineBounce()
		=> RunStrategy<TrendlineBounceStrategy>();
	
	[TestMethod]
	public Task PivotPointReversal()
		=> RunStrategy<PivotPointReversalStrategy>();
	
	[TestMethod]
	public Task VwapBounce()
		=> RunStrategy<VwapBounceStrategy>();
	
	[TestMethod]
	public Task VolumeExhaustion()
		=> RunStrategy<VolumeExhaustionStrategy>();
	
	[TestMethod]
	public Task AdxWeakening()
		=> RunStrategy<AdxWeakeningStrategy>();
	
	[TestMethod]
	public Task AtrExhaustion()
		=> RunStrategy<AtrExhaustionStrategy>();
	
	[TestMethod]
	public Task IchimokuTenkanKijun()
		=> RunStrategy<IchimokuTenkanKijunStrategy>();
	
	[TestMethod]
	public Task HeikinAshiReversal()
		=> RunStrategy<HeikinAshiReversalStrategy>();
	
	[TestMethod]
	public Task ParabolicSarReversal()
		=> RunStrategy<ParabolicSarReversalStrategy>();
	
	[TestMethod]
	public Task SupertrendReversal()
		=> RunStrategy<SupertrendReversalStrategy>();
	
	[TestMethod]
	public Task HullMaReversal()
		=> RunStrategy<HullMaReversalStrategy>();
	
	[TestMethod]
	public Task DonchianReversal()
		=> RunStrategy<DonchianReversalStrategy>();
	
	[TestMethod]
	public Task MacdHistogramReversal()
		=> RunStrategy<MacdHistogramReversalStrategy>();
	
	[TestMethod]
	public Task RsiHookReversal()
		=> RunStrategy<RsiHookReversalStrategy>();
	
	[TestMethod]
	public Task StochasticHookReversal()
		=> RunStrategy<StochasticHookReversalStrategy>();
	
	[TestMethod]
	public Task CciHookReversal()
		=> RunStrategy<CciHookReversalStrategy>();
	
	[TestMethod]
	public Task WilliamsRHookReversal()
		=> RunStrategy<WilliamsRHookReversalStrategy>();
	
	[TestMethod]
	public Task ThreeWhiteSoldiers()
		=> RunStrategy<ThreeWhiteSoldiersStrategy>();
	
	[TestMethod]
	public Task ThreeBlackCrows()
		=> RunStrategy<ThreeBlackCrowsStrategy>();
	
	[TestMethod]
	public Task GapFillReversal()
		=> RunStrategy<GapFillReversalStrategy>();
	
	[TestMethod]
	public Task TweezerBottom()
		=> RunStrategy<TweezerBottomStrategy>();
	
	[TestMethod]
	public Task TweezerTop()
		=> RunStrategy<TweezerTopStrategy>();
	
	[TestMethod]
	public Task HaramiBullish()
		=> RunStrategy<HaramiBullishStrategy>();
	
	[TestMethod]
	public Task HaramiBearish()
		=> RunStrategy<HaramiBearishStrategy>();
	
	[TestMethod]
	public Task DarkPoolPrints()
		=> RunStrategy<DarkPoolPrintsStrategy>();
	
	[TestMethod]
	public Task RejectionCandle()
		=> RunStrategy<RejectionCandleStrategy>();
	
	[TestMethod]
	public Task FalseBreakoutTrap()
		=> RunStrategy<FalseBreakoutTrapStrategy>();
	
	[TestMethod]
	public Task SpringReversal()
		=> RunStrategy<SpringReversalStrategy>();
	
	[TestMethod]
	public Task UpthrustReversal()
		=> RunStrategy<UpthrustReversalStrategy>();
	
	[TestMethod]
	public Task WyckoffAccumulation()
		=> RunStrategy<WyckoffAccumulationStrategy>();
	
	[TestMethod]
	public Task WyckoffDistribution()
		=> RunStrategy<WyckoffDistributionStrategy>();
	
	[TestMethod]
	public Task RsiFailureSwing()
		=> RunStrategy<RsiFailureSwingStrategy>();
	
	[TestMethod]
	public Task StochasticFailureSwing()
		=> RunStrategy<StochasticFailureSwingStrategy>();
	
	[TestMethod]
	public Task CciFailureSwing()
		=> RunStrategy<CciFailureSwingStrategy>();
	
	[TestMethod]
	public Task BullishAbandonedBaby()
		=> RunStrategy<BullishAbandonedBabyStrategy>();
	
	[TestMethod]
	public Task BearishAbandonedBaby()
		=> RunStrategy<BearishAbandonedBabyStrategy>();
	
	[TestMethod]
	public Task VolumeClimaxReversal()
		=> RunStrategy<VolumeClimaxReversalStrategy>();
	
	[TestMethod]
	public Task DayOfWeek()
		=> RunStrategy<DayOfWeekStrategy>();
	
	[TestMethod]
	public Task MonthOfYear()
		=> RunStrategy<MonthOfYearStrategy>();
	
	[TestMethod]
	public Task TurnaroundTuesday()
		=> RunStrategy<TurnaroundTuesdayStrategy>();
	
	[TestMethod]
	public Task EndOfMonthStrength()
		=> RunStrategy<EndOfMonthStrengthStrategy>();
	
	[TestMethod]
	public Task FirstDayOfMonth()
		=> RunStrategy<FirstDayOfMonthStrategy>();
	
	[TestMethod]
	public Task SantaClausRally()
		=> RunStrategy<SantaClausRallyStrategy>();
	
	[TestMethod]
	public Task JanuaryEffect()
		=> RunStrategy<JanuaryEffectStrategy>();
	
	[TestMethod]
	public Task MondayWeakness()
		=> RunStrategy<MondayWeaknessStrategy>();
	
	[TestMethod]
	public Task PreHolidayStrength()
		=> RunStrategy<PreHolidayStrengthStrategy>();
	
	[TestMethod]
	public Task PostHolidayWeakness()
		=> RunStrategy<PostHolidayWeaknessStrategy>();
	
	[TestMethod]
	public Task QuarterlyExpiry()
		=> RunStrategy<QuarterlyExpiryStrategy>();
	
	[TestMethod]
	public Task OpenDrive()
		=> RunStrategy<OpenDriveStrategy>();
	
	[TestMethod]
	public Task MiddayReversal()
		=> RunStrategy<MiddayReversalStrategy>();
	
	[TestMethod]
	public Task OvernightGap()
		=> RunStrategy<OvernightGapStrategy>();
	
	[TestMethod]
	public Task LunchBreakFade()
		=> RunStrategy<LunchBreakFadeStrategy>();
	
	[TestMethod]
	public Task MacdRsi()
		=> RunStrategy<MacdRsiStrategy>();
	
	[TestMethod]
	public Task BollingerStochastic()
		=> RunStrategy<BollingerStochasticStrategy>();
	
	[TestMethod]
	public Task MaVolume()
		=> RunStrategy<MaVolumeStrategy>();
	
	[TestMethod]
	public Task AdxMacd()
		=> RunStrategy<AdxMacdStrategy>();
	
	[TestMethod]
	public Task IchimokuRsi()
		=> RunStrategy<IchimokuRsiStrategy>();
	
	[TestMethod]
	public Task SupertrendVolume()
		=> RunStrategy<SupertrendVolumeStrategy>();
	
	[TestMethod]
	public Task BollingerRsi()
		=> RunStrategy<BollingerRsiStrategy>();
	
	[TestMethod]
	public Task MaStochastic()
		=> RunStrategy<MaStochasticStrategy>();
	
	[TestMethod]
	public Task AtrMacd()
		=> RunStrategy<AtrMacdStrategy>();
	
	[TestMethod]
	public Task VwapRsi()
		=> RunStrategy<VwapRsiStrategy>();
	
	[TestMethod]
	public Task DonchianVolume()
		=> RunStrategy<DonchianVolumeStrategy>();
	
	[TestMethod]
	public Task KeltnerStochastic()
		=> RunStrategy<KeltnerStochasticStrategy>();
	
	[TestMethod]
	public Task ParabolicSarRsi()
		=> RunStrategy<ParabolicSarRsiStrategy>();
	
	[TestMethod]
	public Task HullMaVolume()
		=> RunStrategy<HullMaVolumeStrategy>();
	
	[TestMethod]
	public Task AdxStochastic()
		=> RunStrategy<AdxStochasticStrategy>();
	
	[TestMethod]
	public Task MacdVolume()
		=> RunStrategy<MacdVolumeStrategy>();
	
	[TestMethod]
	public Task BollingerVolume()
		=> RunStrategy<BollingerVolumeStrategy>();
	
	[TestMethod]
	public Task RsiStochastic()
		=> RunStrategy<RsiStochasticStrategy>();
	
	[TestMethod]
	public Task MaAdx()
		=> RunStrategy<MaAdxStrategy>();
	
	[TestMethod]
	public Task VwapStochastic()
		=> RunStrategy<VwapStochasticStrategy>();
	
	[TestMethod]
	public Task IchimokuVolume()
		=> RunStrategy<IchimokuVolumeStrategy>();
	
	[TestMethod]
	public Task SupertrendRsi()
		=> RunStrategy<SupertrendRsiStrategy>();
	
	[TestMethod]
	public Task BollingerAdx()
		=> RunStrategy<BollingerAdxStrategy>();
	
	[TestMethod]
	public Task MaCci()
		=> RunStrategy<MaCciStrategy>();
	
	[TestMethod]
	public Task VwapVolume()
		=> RunStrategy<VwapVolumeStrategy>();
	
	[TestMethod]
	public Task DonchianRsi()
		=> RunStrategy<DonchianRsiStrategy>();
	
	[TestMethod]
	public Task KeltnerVolume()
		=> RunStrategy<KeltnerVolumeStrategy>();
	
	[TestMethod]
	public Task ParabolicSarStochastic()
		=> RunStrategy<ParabolicSarStochasticStrategy>();
	
	[TestMethod]
	public Task HullMaRsi()
		=> RunStrategy<HullMaRsiStrategy>();
	
	[TestMethod]
	public Task AdxVolume()
		=> RunStrategy<AdxVolumeStrategy>();
	
	[TestMethod]
	public Task MacdCci()
		=> RunStrategy<MacdCciStrategy>();
	
	[TestMethod]
	public Task BollingerCci()
		=> RunStrategy<BollingerCciStrategy>();
	
	[TestMethod]
	public Task RsiWilliamsR()
		=> RunStrategy<RsiWilliamsRStrategy>();
	
	[TestMethod]
	public Task MaWilliamsR()
		=> RunStrategy<MaWilliamsRStrategy>();
	
	[TestMethod]
	public Task VwapCci()
		=> RunStrategy<VwapCciStrategy>();
	
	[TestMethod]
	public Task DonchianStochastic()
		=> RunStrategy<DonchianStochasticStrategy>();
	
	[TestMethod]
	public Task KeltnerRsi()
		=> RunStrategy<KeltnerRsiStrategy>();
	
	[TestMethod]
	public Task HullMaStochastic()
		=> RunStrategy<HullMaStochasticStrategy>();
	
	[TestMethod]
	public Task AdxCci()
		=> RunStrategy<AdxCciStrategy>();
	
	[TestMethod]
	public Task MacdWilliamsR()
		=> RunStrategy<MacdWilliamsRStrategy>();
	
	[TestMethod]
	public Task BollingerWilliamsR()
		=> RunStrategy<BollingerWilliamsRStrategy>();
	
	[TestMethod]
	public Task MacdVwap()
		=> RunStrategy<MacdVwapStrategy>();
	
	[TestMethod]
	public Task RsiSupertrend()
		=> RunStrategy<RsiSupertrendStrategy>();
	
	[TestMethod]
	public Task AdxBollinger()
		=> RunStrategy<AdxBollingerStrategy>();
	
	[TestMethod]
	public Task IchimokuStochastic()
		=> RunStrategy<IchimokuStochasticStrategy>();
	
	[TestMethod]
	public Task SupertrendStochastic()
		=> RunStrategy<SupertrendStochasticStrategy>();
	
	[TestMethod]
	public Task DonchianMacd()
		=> RunStrategy<DonchianMacdStrategy>();
	
	[TestMethod]
	public Task ParabolicSarVolume()
		=> RunStrategy<ParabolicSarVolumeStrategy>();
	
	[TestMethod]
	public Task VwapAdx()
		=> RunStrategy<VwapAdxStrategy>();
	
	[TestMethod]
	public Task SupertrendAdx()
		=> RunStrategy<SupertrendAdxStrategy>();
	
	[TestMethod]
	public Task KeltnerMacd()
		=> RunStrategy<KeltnerMacdStrategy>();
	
	[TestMethod]
	public Task HullMaAdx()
		=> RunStrategy<HullMaAdxStrategy>();
	
	[TestMethod]
	public Task VwapMacd()
		=> RunStrategy<VwapMacdStrategy>();
	
	[TestMethod]
	public Task IchimokuAdx()
		=> RunStrategy<IchimokuAdxStrategy>();
	
	[TestMethod]
	public Task VwapWilliamsR()
		=> RunStrategy<VwapWilliamsRStrategy>();
	
	[TestMethod]
	public Task DonchianCci()
		=> RunStrategy<DonchianCciStrategy>();
	
	[TestMethod]
	public Task KeltnerWilliamsR()
		=> RunStrategy<KeltnerWilliamsRStrategy>();
	
	[TestMethod]
	public Task ParabolicSarCci()
		=> RunStrategy<ParabolicSarCciStrategy>();
	
	[TestMethod]
	public Task HullMaCci()
		=> RunStrategy<HullMaCciStrategy>();
	
	[TestMethod]
	public Task MacdBollinger()
		=> RunStrategy<MacdBollingerStrategy>();
	
	[TestMethod]
	public Task RsiHullMa()
		=> RunStrategy<RsiHullMaStrategy>();
	
	[TestMethod]
	public Task StochasticKeltner()
		=> RunStrategy<StochasticKeltnerStrategy>();
	
	[TestMethod]
	public Task VolumeSupertrend()
		=> RunStrategy<VolumeSupertrendStrategy>();
	
	[TestMethod]
	public Task AdxDonchian()
		=> RunStrategy<AdxDonchianStrategy>();
	
	[TestMethod]
	public Task CciVwap()
		=> RunStrategy<CciVwapStrategy>();
	
	[TestMethod]
	public Task WilliamsIchimoku()
		=> RunStrategy<WilliamsIchimokuStrategy>();
	
	[TestMethod]
	public Task MaParabolicSar()
		=> RunStrategy<MaParabolicSarStrategy>();
	
	[TestMethod]
	public Task BollingerSupertrend()
		=> RunStrategy<BollingerSupertrendStrategy>();
	
	[TestMethod]
	public Task RsiDonchian()
		=> RunStrategy<RsiDonchianStrategy>();
	
	[TestMethod]
	public Task MeanReversion()
		=> RunStrategy<MeanReversionStrategy>();
	
	[TestMethod]
	public Task PairsTrading()
		=> RunStrategy<PairsTradingStrategy>((strategy, sec) =>
	{
		strategy.SecondSecurity = sec;
	});
	
	[TestMethod]
	public Task ZScoreReversal()
		=> RunStrategy<ZScoreReversalStrategy>();
	
	[TestMethod]
	public Task StatisticalArbitrage()
		=> RunStrategy<StatisticalArbitrageStrategy>((strategy, sec) =>
	{
		strategy.SecondSecurity = sec;
	});
	
	[TestMethod]
	public Task VolatilityBreakout()
		=> RunStrategy<VolatilityBreakoutStrategy>();
	
	[TestMethod]
	public Task BollingerBandSqueeze()
		=> RunStrategy<BollingerBandSqueezeStrategy>();
	
	[TestMethod]
	public Task CointegrationPairs()
		=> RunStrategy<CointegrationPairsStrategy>((strategy, sec) => strategy.Asset2 = sec);
	
	[TestMethod]
	public Task MomentumDivergence()
		=> RunStrategy<MomentumDivergenceStrategy>();
	
	[TestMethod]
	public Task AtrMeanReversion()
		=> RunStrategy<AtrMeanReversionStrategy>();
	
	[TestMethod]
	public Task KalmanFilterTrend()
		=> RunStrategy<KalmanFilterTrendStrategy>();
	
	[TestMethod]
	public Task VolatilityAdjustedMeanReversion()
		=> RunStrategy<VolatilityAdjustedMeanReversionStrategy>();
	
	[TestMethod]
	public Task HurstExponentTrend()
		=> RunStrategy<HurstExponentTrendStrategy>();
	
	[TestMethod]
	public Task HurstExponentReversion()
		=> RunStrategy<HurstExponentReversionStrategy>();
	
	[TestMethod]
	public Task AutocorrelationReversion()
		=> RunStrategy<AutocorrelationReversionStrategy>();
	
	[TestMethod]
	public Task DeltaNeutralArbitrage()
		=> RunStrategy<DeltaNeutralArbitrageStrategy>((strategy, sec) =>
	{
		strategy.Asset2Security = sec;
		strategy.Asset2Portfolio = strategy.Portfolio;
	});
	
	[TestMethod]
	public Task VolatilitySkewArbitrage()
		=> RunStrategy<VolatilitySkewArbitrageStrategy>();
	
	[TestMethod]
	public Task CorrelationBreakout()
		=> RunStrategy<CorrelationBreakoutStrategy>();
	
	[TestMethod]
	public Task BetaNeutralArbitrage()
		=> RunStrategy<BetaNeutralArbitrageStrategy>();
	
	[TestMethod]
	public Task VwapMeanReversion()
		=> RunStrategy<VwapMeanReversionStrategy>();
	
	[TestMethod]
	public Task RsiMeanReversion()
		=> RunStrategy<RsiMeanReversionStrategy>();
	
	[TestMethod]
	public Task StochasticMeanReversion()
		=> RunStrategy<StochasticMeanReversionStrategy>();
	
	[TestMethod]
	public Task CciMeanReversion()
		=> RunStrategy<CciMeanReversionStrategy>();
	
	[TestMethod]
	public Task WilliamsRMeanReversion()
		=> RunStrategy<WilliamsRMeanReversionStrategy>();
	
	[TestMethod]
	public Task MacdMeanReversion()
		=> RunStrategy<MacdMeanReversionStrategy>();
	
	[TestMethod]
	public Task AdxMeanReversion()
		=> RunStrategy<AdxMeanReversionStrategy>();
	
	[TestMethod]
	public Task VolatilityMeanReversion()
		=> RunStrategy<VolatilityMeanReversionStrategy>();
	
	[TestMethod]
	public Task VolumeMeanReversion()
		=> RunStrategy<VolumeMeanReversionStrategy>();
	
	[TestMethod]
	public Task ObvMeanReversion()
		=> RunStrategy<ObvMeanReversionStrategy>();
	
	[TestMethod]
	public Task MomentumBreakout()
		=> RunStrategy<MomentumBreakoutStrategy>();
	
	[TestMethod]
	public Task RsiBreakout()
		=> RunStrategy<RsiBreakoutStrategy>();
	
	[TestMethod]
	public Task StochasticBreakout()
		=> RunStrategy<StochasticBreakoutStrategy>();
	
	[TestMethod]
	public Task WilliamsRBreakout()
		=> RunStrategy<WilliamsRBreakoutStrategy>();
	
	[TestMethod]
	public Task MacdBreakout()
		=> RunStrategy<MacdBreakoutStrategy>();
	
	[TestMethod]
	public Task ADXBreakout()
		=> RunStrategy<ADXBreakoutStrategy>();
	
	[TestMethod]
	public Task VolumeBreakout()
		=> RunStrategy<VolumeBreakoutStrategy>();
	
	[TestMethod]
	public Task BollingerWidthBreakout()
		=> RunStrategy<BollingerWidthBreakoutStrategy>();
	
	[TestMethod]
	public Task KeltnerWidthBreakout()
		=> RunStrategy<KeltnerWidthBreakoutStrategy>();
	
	[TestMethod]
	public Task DonchianWidthBreakout()
		=> RunStrategy<DonchianWidthBreakoutStrategy>();
	
	[TestMethod]
	public Task IchimokuWidthBreakout()
		=> RunStrategy<IchimokuWidthBreakoutStrategy>();
	
	[TestMethod]
	public Task SupertrendDistanceBreakout()
		=> RunStrategy<SupertrendDistanceBreakoutStrategy>();
	
	[TestMethod]
	public Task ParabolicSarDistanceBreakout()
		=> RunStrategy<ParabolicSarDistanceBreakoutStrategy>();
	
	[TestMethod]
	public Task HullMaSlopeBreakout()
		=> RunStrategy<HullMaSlopeBreakoutStrategy>();
	
	[TestMethod]
	public Task MaSlopeBreakout()
		=> RunStrategy<MaSlopeBreakoutStrategy>();
	
	[TestMethod]
	public Task EmaSlopeBreakout()
		=> RunStrategy<EmaSlopeBreakoutStrategy>();
	
	[TestMethod]
	public Task VolatilityAdjustedMomentum()
		=> RunStrategy<VolatilityAdjustedMomentumStrategy>();
	
	[TestMethod]
	public Task VwapSlopeBreakout()
		=> RunStrategy<VwapSlopeBreakoutStrategy>();
	
	[TestMethod]
	public Task RsiSlopeBreakout()
		=> RunStrategy<RsiSlopeBreakoutStrategy>();
	
	[TestMethod]
	public Task StochasticSlopeBreakout()
		=> RunStrategy<StochasticSlopeBreakoutStrategy>();
	
	[TestMethod]
	public Task CciSlopeBreakout()
		=> RunStrategy<CciSlopeBreakoutStrategy>();
	
	[TestMethod]
	public Task WilliamsRSlopeBreakout()
		=> RunStrategy<WilliamsRSlopeBreakoutStrategy>();
	
	[TestMethod]
	public Task MacdSlopeBreakout()
		=> RunStrategy<MacdSlopeBreakoutStrategy>();
	
	[TestMethod]
	public Task AdxSlopeBreakout()
		=> RunStrategy<AdxSlopeBreakoutStrategy>();
	
	[TestMethod]
	public Task AtrSlopeBreakout()
		=> RunStrategy<AtrSlopeBreakoutStrategy>();
	
	[TestMethod]
	public Task VolumeSlopeBreakout()
		=> RunStrategy<VolumeSlopeBreakoutStrategy>();
	
	[TestMethod]
	public Task ObvSlopeBreakout()
		=> RunStrategy<ObvSlopeBreakoutStrategy>();
	
	[TestMethod]
	public Task BollingerWidthMeanReversion()
		=> RunStrategy<BollingerWidthMeanReversionStrategy>();
	
	[TestMethod]
	public Task KeltnerWidthMeanReversion()
		=> RunStrategy<KeltnerWidthMeanReversionStrategy>();
	
	[TestMethod]
	public Task DonchianWidthMeanReversion()
		=> RunStrategy<DonchianWidthMeanReversionStrategy>();
	
	[TestMethod]
	public Task IchimokuCloudWidthMeanReversion()
		=> RunStrategy<IchimokuCloudWidthMeanReversionStrategy>();
	
	[TestMethod]
	public Task SupertrendDistanceMeanReversion()
		=> RunStrategy<SupertrendDistanceMeanReversionStrategy>();
	
	[TestMethod]
	public Task ParabolicSarDistanceMeanReversion()
		=> RunStrategy<ParabolicSarDistanceMeanReversionStrategy>();
	
	[TestMethod]
	public Task HullMaSlopeMeanReversion()
		=> RunStrategy<HullMaSlopeMeanReversionStrategy>();
	
	[TestMethod]
	public Task MaSlopeMeanReversion()
		=> RunStrategy<MaSlopeMeanReversionStrategy>();
	
	[TestMethod]
	public Task EmaSlopeMeanReversion()
		=> RunStrategy<EmaSlopeMeanReversionStrategy>();
	
	[TestMethod]
	public Task VwapSlopeMeanReversion()
		=> RunStrategy<VwapSlopeMeanReversionStrategy>();
	
	[TestMethod]
	public Task RsiSlopeMeanReversion()
		=> RunStrategy<RsiSlopeMeanReversionStrategy>();
	
	[TestMethod]
	public Task StochasticSlopeMeanReversion()
		=> RunStrategy<StochasticSlopeMeanReversionStrategy>();
	
	[TestMethod]
	public Task CciSlopeMeanReversion()
		=> RunStrategy<CciSlopeMeanReversionStrategy>();
	
	[TestMethod]
	public Task WilliamsRSlopeMeanReversion()
		=> RunStrategy<WilliamsRSlopeMeanReversionStrategy>();
	
	[TestMethod]
	public Task MacdSlopeMeanReversion()
		=> RunStrategy<MacdSlopeMeanReversionStrategy>();
	
	[TestMethod]
	public Task AdxSlopeMeanReversion()
		=> RunStrategy<AdxSlopeMeanReversionStrategy>();
	
	[TestMethod]
	public Task AtrSlopeMeanReversion()
		=> RunStrategy<AtrSlopeMeanReversionStrategy>();
	
	[TestMethod]
	public Task VolumeSlopeMeanReversion()
		=> RunStrategy<VolumeSlopeMeanReversionStrategy>();
	
	[TestMethod]
	public Task ObvSlopeMeanReversion()
		=> RunStrategy<ObvSlopeMeanReversionStrategy>();
	
	[TestMethod]
	public Task PairsTradingVolatilityFilter()
		=> RunStrategy<PairsTradingVolatilityFilterStrategy>((strategy, sec) =>
	{
		strategy.Security2 = sec;
	});
	
	[TestMethod]
	public Task ZScoreVolumeFilter()
		=> RunStrategy<ZScoreVolumeFilterStrategy>();
	
	[TestMethod]
	public Task CorrelationMeanReversion()
		=> RunStrategy<CorrelationMeanReversionStrategy>((strategy, sec) => strategy.Security2 = sec);
	
	[TestMethod]
	public Task BetaAdjustedPairs()
		=> RunStrategy<BetaAdjustedPairsStrategy>((strategy, sec) =>
	{
		strategy.Asset2 = sec;
		strategy.Asset2Portfolio = strategy.Portfolio;
	});
	
	[TestMethod]
	public Task HurstVolatilityFilter()
		=> RunStrategy<HurstVolatilityFilterStrategy>();
	
	[TestMethod]
	public Task AdaptiveEmaBreakout()
		=> RunStrategy<AdaptiveEmaBreakoutStrategy>();
	
	[TestMethod]
	public Task VolatilityClusterBreakout()
		=> RunStrategy<VolatilityClusterBreakoutStrategy>();
	
	[TestMethod]
	public Task SeasonalityAdjustedMomentum()
		=> RunStrategy<SeasonalityAdjustedMomentumStrategy>();
	
	[TestMethod]
	public Task RsiDynamicOverboughtOversold()
		=> RunStrategy<RsiDynamicOverboughtOversoldStrategy>();
	
	[TestMethod]
	public Task BollingerVolatilityBreakout()
		=> RunStrategy<BollingerVolatilityBreakoutStrategy>();
	
	[TestMethod]
	public Task MacdAdaptiveHistogram()
		=> RunStrategy<MacdAdaptiveHistogramStrategy>();
	
	[TestMethod]
	public Task IchimokuVolumeCluster()
		=> RunStrategy<IchimokuVolumeClusterStrategy>();
	
	[TestMethod]
	public Task SupertrendWithMomentum()
		=> RunStrategy<SupertrendWithMomentumStrategy>();
	
	[TestMethod]
	public Task DonchianWithVolatilityContraction()
		=> RunStrategy<DonchianWithVolatilityContractionStrategy>();
	
	[TestMethod]
	public Task KeltnerWithRsiDivergence()
		=> RunStrategy<KeltnerWithRsiDivergenceStrategy>();
	
	[TestMethod]
	public Task HullMaWithVolumeSpike()
		=> RunStrategy<HullMaWithVolumeSpikeStrategy>();
	
	[TestMethod]
	public Task VwapWithAdxTrendStrength()
		=> RunStrategy<VwapWithAdxTrendStrengthStrategy>();
	
	[TestMethod]
	public Task ParabolicSarWithVolatilityExpansion()
		=> RunStrategy<ParabolicSarWithVolatilityExpansionStrategy>();
	
	[TestMethod]
	public Task StochasticWithDynamicZones()
		=> RunStrategy<StochasticWithDynamicZonesStrategy>();
	
	[TestMethod]
	public Task AdxWithVolumeBreakout()
		=> RunStrategy<AdxWithVolumeBreakoutStrategy>();
	
	[TestMethod]
	public Task CciWithVolatilityFilter()
		=> RunStrategy<CciWithVolatilityFilterStrategy>();
	
	[TestMethod]
	public Task WilliamsPercentRWithMomentum()
		=> RunStrategy<WilliamsPercentRWithMomentumStrategy>();
	
	[TestMethod]
	public Task BollingerKMeans()
		=> RunStrategy<BollingerKMeansStrategy>();
	
	[TestMethod]
	public Task MacdHmm()
		=> RunStrategy<MacdHmmStrategy>();
	
	[TestMethod]
	public Task IchimokuHurst()
		=> RunStrategy<IchimokuHurstStrategy>();
	
	[TestMethod]
	public Task SupertrendRsiDivergence()
		=> RunStrategy<SupertrendRsiDivergenceStrategy>();
	
	[TestMethod]
	public Task DonchianSeasonal()
		=> RunStrategy<DonchianSeasonalStrategy>();
	
	[TestMethod]
	public Task KeltnerKalman()
		=> RunStrategy<KeltnerKalmanStrategy>();
	
	[TestMethod]
	public Task HullMaVolatilityContraction()
		=> RunStrategy<HullMaVolatilityContractionStrategy>();
	
	[TestMethod]
	public Task VwapAdxTrend()
		=> RunStrategy<VwapAdxTrendStrategy>();
	
	[TestMethod]
	public Task ParabolicSarHurst()
		=> RunStrategy<ParabolicSarHurstStrategy>();
	
	[TestMethod]
	public Task BollingerKalmanFilter()
		=> RunStrategy<BollingerKalmanFilterStrategy>();
	
	[TestMethod]
	public Task MacdVolumeCluster()
		=> RunStrategy<MacdVolumeClusterStrategy>();
	
	[TestMethod]
	public Task IchimokuVolatilityContraction()
		=> RunStrategy<IchimokuVolatilityContractionStrategy>();
	
	[TestMethod]
	public Task DonchianHurst()
		=> RunStrategy<DonchianHurstStrategy>();
	
	[TestMethod]
	public Task KeltnerSeasonal()
		=> RunStrategy<KeltnerSeasonalStrategy>();
	
	[TestMethod]
	public Task HullKMeansCluster()
		=> RunStrategy<HullKMeansClusterStrategy>();
	
	[TestMethod]
	public Task VwapHiddenMarkovModel()
		=> RunStrategy<VwapHiddenMarkovModelStrategy>();
	
	[TestMethod]
	public Task ParabolicSarRsiDivergence()
		=> RunStrategy<ParabolicSarRsiDivergenceStrategy>();
	
	[TestMethod]
	public Task AdaptiveRsiVolume()
		=> RunStrategy<AdaptiveRsiVolumeStrategy>();
	
	[TestMethod]
	public Task AdaptiveBollingerBreakout()
		=> RunStrategy<AdaptiveBollingerBreakoutStrategy>();
	
	[TestMethod]
	public Task MacdWithSentimentFilter()
		=> RunStrategy<MacdWithSentimentFilterStrategy>();
	
	[TestMethod]
	public Task IchimokuWithImpliedVolatility()
		=> RunStrategy<IchimokuWithImpliedVolatilityStrategy>();
	
	[TestMethod]
	public Task SupertrendWithPutCallRatio()
		=> RunStrategy<SupertrendWithPutCallRatioStrategy>();
	
	[TestMethod]
	public Task DonchianWithSentimentSpike()
		=> RunStrategy<DonchianWithSentimentSpikeStrategy>();
	
	[TestMethod]
	public Task KeltnerWithRLSignal()
		=> RunStrategy<KeltnerWithRLSignalStrategy>();
	
	[TestMethod]
	public Task HullMAWithImpliedVolatilityBreakout()
		=> RunStrategy<HullMAWithImpliedVolatilityBreakoutStrategy>();
	
	[TestMethod]
	public Task VwapWithBehavioralBiasFilter()
		=> RunStrategy<VwapWithBehavioralBiasFilterStrategy>();
	
	[TestMethod]
	public Task ParabolicSarSentimentDivergence()
		=> RunStrategy<ParabolicSarSentimentDivergenceStrategy>();
	
	[TestMethod]
	public Task RsiWithOptionOpenInterest()
		=> RunStrategy<RsiWithOptionOpenInterestStrategy>();
	
	[TestMethod]
	public Task StochasticImpliedVolatilitySkew()
		=> RunStrategy<StochasticImpliedVolatilitySkewStrategy>();
	
	[TestMethod]
	public Task AdxSentimentMomentum()
		=> RunStrategy<AdxSentimentMomentumStrategy>();
	
	[TestMethod]
	public Task CciPutCallRatioDivergence()
		=> RunStrategy<CciPutCallRatioDivergenceStrategy>();
	
	[TestMethod]
	public Task AccrualAnomaly()
		=> RunStrategy<AccrualAnomalyStrategy>((stra, sec) =>
	{
		stra.Universe = [sec];
	});
	
	[TestMethod]
	public Task AssetClassMomentumRotational()
		=> RunStrategy<AssetClassMomentumRotationalStrategy>((stra, sec) =>
	{
		stra.Universe = [sec];
	});
	
	[TestMethod]
	public Task AssetClassTrendFollowing()
		=> RunStrategy<AssetClassTrendFollowingStrategy>((stra, sec) =>
	{
		stra.Universe = [sec];
	});
	
	[TestMethod]
	public Task AssetGrowthEffect()
		=> RunStrategy<AssetGrowthEffectStrategy>((stra, sec) =>
	{
		stra.Universe = [sec];
	});
	
	[TestMethod]
	public Task BettingAgainstBetaStocks()
		=> RunStrategy<BettingAgainstBetaStocksStrategy>((stra, sec) =>
	{
		stra.Universe = [sec];
	});
	
	[TestMethod]
	public Task BettingAgainstBeta()
		=> RunStrategy<BettingAgainstBetaStrategy>((stra, sec) =>
	{
		stra.Universe = [sec];
	});
	
	[TestMethod]
	public Task BitcoinIntradaySeasonality()
		=> RunStrategy<BitcoinIntradaySeasonalityStrategy>();
	
	[TestMethod]
	public Task BookToMarketValue()
		=> RunStrategy<BookToMarketValueStrategy>((stra, sec) =>
	{
		stra.Universe = [sec];
	});
	
	[TestMethod]
	public Task CommodityMomentum()
		=> RunStrategy<CommodityMomentumStrategy>((stra, sec) =>
	{
		stra.Universe = [sec];
	});
	
	[TestMethod]
	public Task ConsistentMomentum()
		=> RunStrategy<ConsistentMomentumStrategy>((stra, sec) =>
	{
		stra.Universe = [sec];
	});
	
	[TestMethod]
	public Task CountryValueFactor()
		=> RunStrategy<CountryValueFactorStrategy>((stra, sec) =>
	{
		stra.Universe = [sec];
	});
	
	[TestMethod]
	public Task CrudeOilPredictsEquity()
		=> RunStrategy<CrudeOilPredictsEquityStrategy>((stra, sec) =>
	{
		stra.Oil = sec;
		stra.CashEtf = sec;
	});
	
	[TestMethod]
	public Task CryptoRebalancingPremium()
		=> RunStrategy<CryptoRebalancingPremiumStrategy>((stra, sec) =>
	{
		stra.ETH = sec;
	});
	
	[TestMethod]
	public Task CurrencyMomentumFactor()
		=> RunStrategy<CurrencyMomentumFactorStrategy>((stra, sec) =>
	{
		stra.Universe = [sec];
	});
	
	[TestMethod]
	public Task CurrencyPPPValue()
		=> RunStrategy<CurrencyPPPValueStrategy>((stra, sec) =>
	{
		stra.Universe = [sec];
	});
	
	[TestMethod]
	public Task DispersionTrading()
		=> RunStrategy<DispersionTradingStrategy>((stra, sec) =>
	{
		stra.Constituents = [sec];
	});
	
	[TestMethod]
	public Task DollarCarryTrade()
		=> RunStrategy<DollarCarryTradeStrategy>((stra, sec) =>
	{
		stra.Pairs = [sec];
	});
	
	[TestMethod]
	public Task EarningsAnnouncementPremium()
		=> RunStrategy<EarningsAnnouncementPremiumStrategy>((stra, sec) =>
	{
		stra.Universe = [sec];
	});
	
	[TestMethod]
	public Task EarningsAnnouncementReversal()
		=> RunStrategy<EarningsAnnouncementReversalStrategy>((stra, sec) =>
	{
		stra.Universe = [sec];
	});
	
	[TestMethod]
	public Task EarningsAnnouncementsWithBuybacks()
		=> RunStrategy<EarningsAnnouncementsWithBuybacksStrategy>((stra, sec) =>
	{
		stra.Universe = [sec];
	});
	
	[TestMethod]
	public Task EarningsQualityFactor()
		=> RunStrategy<EarningsQualityFactorStrategy>((stra, sec) =>
	{
		stra.Universe = [sec];
	});
	
	[TestMethod]
	public Task ESGFactorMomentum()
		=> RunStrategy<ESGFactorMomentumStrategy>((stra, sec) =>
	{
		stra.Universe = [sec];
	});
	
	[TestMethod]
	public Task FedModel()
		=> RunStrategy<FedModelStrategy>((stra, sec) =>
	{
		stra.Universe = [sec];
	});
	
	[TestMethod]
	public Task FScoreReversal()
		=> RunStrategy<FScoreReversalStrategy>((stra, sec) =>
	{
		stra.Universe = [sec];
	});
	
	[TestMethod]
	public Task FXCarryTrade()
		=> RunStrategy<FXCarryTradeStrategy>((stra, sec) =>
	{
		stra.Universe = [sec];
	});
	
	[TestMethod]
	public Task JanuaryBarometer()
		=> RunStrategy<JanuaryBarometerStrategy>((stra, sec) =>
	{
		stra.EquityETF = sec;
		stra.CashETF = sec;
	});
	
	[TestMethod]
	public Task LexicalDensityFilings()
		=> RunStrategy<LexicalDensityFilingsStrategy>((stra, sec) =>
	{
		stra.Universe = [sec];
	});
	
	[TestMethod]
	public Task LowVolatilityStocks()
		=> RunStrategy<LowVolatilityStocksStrategy>((stra, sec) =>
	{
		stra.Universe = [sec];
	});
	
	[TestMethod]
	public Task MomentumAssetGrowth()
		=> RunStrategy<MomentumAssetGrowthStrategy>((stra, sec) =>
	{
		stra.Universe = [sec];
	});
	
	[TestMethod]
	public Task MomentumFactorStocks()
		=> RunStrategy<MomentumFactorStocksStrategy>((stra, sec) =>
	{
		stra.Universe = [sec];
	});
	
	[TestMethod]
	public Task MomentumRevVol()
		=> RunStrategy<MomentumRevVolStrategy>((stra, sec) =>
	{
		stra.Universe = [sec];
	});
	
	[TestMethod]
	public Task MomentumStyleRotation()
		=> RunStrategy<MomentumStyleRotationStrategy>((stra, sec) =>
	{
		stra.FactorETFs = [sec];
	});
	
	[TestMethod]
	public Task Month12Cycle()
		=> RunStrategy<Month12CycleStrategy>((stra, sec) =>
	{
		stra.Universe = [sec];
	});
	
	[TestMethod]
	public Task MutualFundMomentum()
		=> RunStrategy<MutualFundMomentumStrategy>((stra, sec) =>
	{
		stra.Funds = [sec];
	});
	
	[TestMethod]
	public Task OptionExpirationWeek()
		=> RunStrategy<OptionExpirationWeekStrategy>();
	
	[TestMethod]
	public Task OvernightSentimentAnomaly()
		=> RunStrategy<OvernightSentimentAnomalyStrategy>((stra, sec) =>
	{
		stra.SentimentSymbol = sec;
	});
	
	[TestMethod]
	public Task PairedSwitching()
		=> RunStrategy<PairedSwitchingStrategy>((stra, sec) =>
	{
		stra.SecondETF = sec;
	});
	
	[TestMethod]
	public Task PairsTradingCountryETFs()
		=> RunStrategy<PairsTradingCountryETFsStrategy>((stra, sec) =>
	{
		stra.Universe = [stra.Security, sec];
	});
	
	[TestMethod]
	public Task PairsTradingStocks()
		=> RunStrategy<PairsTradingStocksStrategy>((stra, sec) =>
	{
		stra.Pairs = [(stra.Security, sec)];
	});
	
	[TestMethod]
	public Task PaydayAnomaly()
		=> RunStrategy<PaydayAnomalyStrategy>();
	
	[TestMethod]
	public Task RDExpenditures()
		=> RunStrategy<RDExpendituresStrategy>((stra, sec) =>
	{
		stra.Universe = [sec];
	});
	
	[TestMethod]
	public Task ResidualMomentumFactor()
		=> RunStrategy<ResidualMomentumFactorStrategy>((stra, sec) =>
	{
		stra.Universe = [sec];
	});
	
	[TestMethod]
	public Task ReturnAsymmetryCommodity()
		=> RunStrategy<ReturnAsymmetryCommodityStrategy>((stra, sec) =>
	{
		stra.Futures = [sec];
	});
	
	[TestMethod]
	public Task ROAEffectStocks()
		=> RunStrategy<ROAEffectStocksStrategy>((stra, sec) =>
	{
		stra.Universe = [sec];
	});
	
	[TestMethod]
	public Task SectorMomentumRotation()
		=> RunStrategy<SectorMomentumRotationStrategy>((stra, sec) =>
	{
		stra.SectorETFs = [sec];
	});
	
	[TestMethod]
	public Task ShortInterestEffect()
		=> RunStrategy<ShortInterestEffectStrategy>((stra, sec) =>
	{
		stra.Universe = [sec];
	});
	
	[TestMethod]
	public Task ShortTermReversalFutures()
		=> RunStrategy<ShortTermReversalFuturesStrategy>((stra, sec) =>
	{
		stra.Universe = [sec];
	});
	
	[TestMethod]
	public Task ShortTermReversalStocks()
		=> RunStrategy<ShortTermReversalStocksStrategy>((stra, sec) =>
	{
		stra.Universe = [sec];
	});
	
	[TestMethod]
	public Task SkewnessCommodity()
		=> RunStrategy<SkewnessCommodityStrategy>((stra, sec) =>
	{
		stra.Futures = [sec];
	});
	
	[TestMethod]
	public Task SmallCapPremium()
		=> RunStrategy<SmallCapPremiumStrategy>((stra, sec) =>
	{
		stra.Universe = [sec];
	});
	
	[TestMethod]
	public Task SmartFactorsMomentumMarket()
		=> RunStrategy<SmartFactorsMomentumMarketStrategy>((stra, sec) =>
	{
		stra.Factors = [sec];
	});
	
	[TestMethod]
	public Task SoccerClubsArbitrage()
		=> RunStrategy<SoccerClubsArbitrageStrategy>((stra, sec) =>
	{
		stra.Pair = [stra.Security, sec];
	});
	
	[TestMethod]
	public Task SyntheticLendingRates()
		=> RunStrategy<SyntheticLendingRatesStrategy>();
	
	[TestMethod]
	public Task TermStructureCommodities()
		=> RunStrategy<TermStructureCommoditiesStrategy>((stra, sec) =>
	{
		stra.Universe = [sec];
	});
	
	[TestMethod]
	public Task TimeSeriesMomentum()
		=> RunStrategy<TimeSeriesMomentumStrategy>((stra, sec) =>
	{
		stra.Universe = [sec];
	});
	
	[TestMethod]
	public Task TrendFollowingStocks()
		=> RunStrategy<TrendFollowingStocksStrategy>((stra, sec) =>
	{
		stra.Universe = [sec];
	});
	
	[TestMethod]
	public Task TurnOfMonth()
		=> RunStrategy<TurnOfMonthStrategy>();
	
	[TestMethod]
	public Task ValueMomentumAcrossAssets()
		=> RunStrategy<ValueMomentumAcrossAssetsStrategy>((stra, sec) =>
	{
		stra.Universe = [sec];
	});
	
	[TestMethod]
	public Task VolatilityRiskPremium()
		=> RunStrategy<VolatilityRiskPremiumStrategy>((stra, sec) =>
	{
		stra.Universe = [sec];
	});
	
	[TestMethod]
	public Task Weeks52High()
		=> RunStrategy<Weeks52HighStrategy>((stra, sec) =>
	{
		stra.Universe = [sec];
	});
	
	[TestMethod]
	public Task WTIBrentSpread()
		=> RunStrategy<WTIBrentSpreadStrategy>((stra, sec) =>
	{
		stra.Brent = sec;
	});
	
	[TestMethod]
	public Task BollingerAroon()
		=> RunStrategy<BollingerAroonStrategy>();
	
	[TestMethod]
	public Task BollingerDivergence()
		=> RunStrategy<BollingerDivergenceStrategy>();
	
	[TestMethod]
	public Task BollingerWinnerLite()
		=> RunStrategy<BollingerWinnerLiteStrategy>();
	
	[TestMethod]
	public Task BollingerWinnerPro()
		=> RunStrategy<BollingerWinnerProStrategy>();
	
	[TestMethod]
	public Task BollingerBreakout()
		=> RunStrategy<BollingerBreakoutStrategy>();
	
	[TestMethod]
	public Task DmiWinner()
		=> RunStrategy<DmiWinnerStrategy>();
	
	[TestMethod]
	public Task DoubleRsi()
		=> RunStrategy<DoubleRsiStrategy>();
	
	[TestMethod]
	public Task DoubleSupertrend()
		=> RunStrategy<DoubleSupertrendStrategy>();
	
	[TestMethod]
	public Task EmaMovingAway()
		=> RunStrategy<EmaMovingAwayStrategy>();
	
	[TestMethod]
	public Task EmaSmaRsi()
		=> RunStrategy<EmaSmaRsiStrategy>();
	
	[TestMethod]
	public Task ExceededCandle()
		=> RunStrategy<ExceededCandleStrategy>();
	
	[TestMethod]
	public Task FlawlessVictory()
		=> RunStrategy<FlawlessVictoryStrategy>();
	
	[TestMethod]
	public Task FullCandle()
		=> RunStrategy<FullCandleStrategy>();
	
	[TestMethod]
	public Task GridBot()
		=> RunStrategy<GridBotStrategy>();
	
	[TestMethod]
	public Task HaUniversal()
		=> RunStrategy<HaUniversalStrategy>();
	
	[TestMethod]
	public Task HeikinAshiV2()
		=> RunStrategy<HeikinAshiV2Strategy>();
	
	[TestMethod]
	public Task Improvisando()
		=> RunStrategy<ImprovisandoStrategy>();
	
	[TestMethod]
	public Task JavoV1()
		=> RunStrategy<JavoV1Strategy>();
	
	[TestMethod]
	public Task MacdBbRsi()
		=> RunStrategy<MacdBbRsiStrategy>();
	
	[TestMethod]
	public Task MacdDmi()
		=> RunStrategy<MacdDmiStrategy>();
	
	[TestMethod]
	public Task MacdLong()
		=> RunStrategy<MacdLongStrategy>();
	
	[TestMethod]
	public Task MaCrossDmi()
		=> RunStrategy<MaCrossDmiStrategy>();
	
	[TestMethod]
	public Task MemaBbRsi()
		=> RunStrategy<MemaBbRsiStrategy>();
	
	[TestMethod]
	public Task MtfBb()
		=> RunStrategy<MtfBbStrategy>();
	
	[TestMethod]
	public Task OmarMmr()
		=> RunStrategy<OmarMmrStrategy>();
	
	[TestMethod]
	public Task PinBarMagic()
		=> RunStrategy<PinBarMagicStrategy>();
	
	[TestMethod]
	public Task QqeSignals()
		=> RunStrategy<QqeSignalsStrategy>();
	
	[TestMethod]
	public Task RsiPlus1200()
		=> RunStrategy<RsiPlus1200Strategy>();
	
	[TestMethod]
	public Task RsiEma()
		=> RunStrategy<RsiEmaStrategy>();
	
	[TestMethod]
	public Task StochRsiCrossover()
		=> RunStrategy<StochRsiCrossoverStrategy>();
	
	[TestMethod]
	public Task StochRsiSupertrend()
		=> RunStrategy<StochRsiSupertrendStrategy>();
	
	[TestMethod]
	public Task StrategyTester()
		=> RunStrategy<StrategyTesterStrategy>();
	
	[TestMethod]
	public Task StratBase()
		=> RunStrategy<StratBaseStrategy>();
	
	[TestMethod]
	public Task SupertrendEmaRebound()
		=> RunStrategy<SupertrendEmaReboundStrategy>();
	
	[TestMethod]
	public Task TendencyEmaRsi()
		=> RunStrategy<TendencyEmaRsiStrategy>();
	
	[TestMethod]
	public Task ThreeEmaCross()
		=> RunStrategy<ThreeEmaCrossStrategy>();
	
	[TestMethod]
	public Task TtmSqueeze()
		=> RunStrategy<TtmSqueezeStrategy>();
	
	[TestMethod]
	public Task VelaSuperada()
		=> RunStrategy<VelaSuperadaStrategy>();
	
	[TestMethod]
<<<<<<< HEAD
	public Task WilliamsVixFix()
		=> RunStrategy<WilliamsVixFixStrategy>();
}
=======
        public Task WilliamsVixFix()
                => RunStrategy<WilliamsVixFixStrategy>();

        [TestMethod]
        public Task AoDivergence()
                => RunStrategy<AoDivergenceStrategy>();
}
>>>>>>> af83dd6d
<|MERGE_RESOLUTION|>--- conflicted
+++ resolved
@@ -1897,11 +1897,6 @@
 		=> RunStrategy<VelaSuperadaStrategy>();
 	
 	[TestMethod]
-<<<<<<< HEAD
-	public Task WilliamsVixFix()
-		=> RunStrategy<WilliamsVixFixStrategy>();
-}
-=======
         public Task WilliamsVixFix()
                 => RunStrategy<WilliamsVixFixStrategy>();
 
@@ -1909,4 +1904,3 @@
         public Task AoDivergence()
                 => RunStrategy<AoDivergenceStrategy>();
 }
->>>>>>> af83dd6d
