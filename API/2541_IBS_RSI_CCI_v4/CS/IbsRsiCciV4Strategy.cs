using System;
using System.Collections.Generic;

using StockSharp.Algo;
using StockSharp.Algo.Indicators;
using StockSharp.Algo.Strategies;
using StockSharp.BusinessEntities;
using StockSharp.Messages;

namespace StockSharp.Samples.Strategies;

/// <summary>
/// Conversion of the Exp_IBS_RSI_CCI_v4 MetaTrader strategy to StockSharp.
/// Combines internal bar strength, RSI, and CCI into a smoothed oscillator for contrarian entries.
/// </summary>
public class IbsRsiCciV4Strategy : Strategy
{
	private readonly StrategyParam<DataType> _candleType;
	private readonly StrategyParam<int> _ibsPeriod;
	private readonly StrategyParam<MovingAverageKind> _ibsAverageType;
	private readonly StrategyParam<int> _rsiPeriod;
	private readonly StrategyParam<int> _cciPeriod;
	private readonly StrategyParam<int> _rangePeriod;
	private readonly StrategyParam<int> _smoothPeriod;
	private readonly StrategyParam<MovingAverageKind> _rangeAverageType;
	private readonly StrategyParam<decimal> _stepThreshold;
	private readonly StrategyParam<int> _signalBar;
	private readonly StrategyParam<bool> _enableLongOpen;
	private readonly StrategyParam<bool> _enableShortOpen;
	private readonly StrategyParam<bool> _enableLongClose;
	private readonly StrategyParam<bool> _enableShortClose;
	private readonly StrategyParam<decimal> _volume;
	private readonly StrategyParam<decimal> _cciWeight;

	private RelativeStrengthIndex _rsi = null!;
	private CommodityChannelIndex _cci = null!;
	private IIndicator _ibsAverage = null!;
	private Highest _highest = null!;
	private Lowest _lowest = null!;
	private IIndicator _upperAverage = null!;
	private IIndicator _lowerAverage = null!;

	private bool _hasSignal;
	private decimal _lastSignal;
	private readonly List<decimal> _signalHistory = [];
	private readonly List<decimal> _baselineHistory = [];

<<<<<<< HEAD
	private readonly StrategyParam<decimal> _ibsWeight;
	private readonly StrategyParam<decimal> _rsiWeight;
	private const decimal CciWeight = 1m;
=======
	private const decimal IbsWeight = 700m;
	private const decimal RsiWeight = 9m;
>>>>>>> cb4eca62

	/// <summary>
	/// Initializes a new instance of the <see cref="IbsRsiCciV4Strategy"/> class.
	/// </summary>
	public IbsRsiCciV4Strategy()
	{
		_candleType = Param(nameof(CandleType), TimeSpan.FromHours(4).TimeFrame())
		.SetDisplay("Candle Type", "Timeframe used for calculations", "General")
		.SetCanOptimize(true);

		_ibsPeriod = Param(nameof(IbsPeriod), 5)
		.SetDisplay("IBS Period", "Smoothing period for the internal bar strength component", "Indicator")
		.SetCanOptimize(true);

		_ibsAverageType = Param(nameof(IbsAverageType), MovingAverageKind.Simple)
		.SetDisplay("IBS MA Type", "Moving average type applied to the IBS series", "Indicator")
		.SetCanOptimize(true);

		_rsiPeriod = Param(nameof(RsiPeriod), 14)
		.SetDisplay("RSI Period", "Lookback period for the RSI filter", "Indicator")
		.SetCanOptimize(true);

		_cciPeriod = Param(nameof(CciPeriod), 14)
		.SetDisplay("CCI Period", "Lookback period for the CCI filter", "Indicator")
		.SetCanOptimize(true);

		_rangePeriod = Param(nameof(RangePeriod), 25)
		.SetDisplay("Range Period", "Window size for highest/lowest range calculation", "Indicator")
		.SetCanOptimize(true);

		_smoothPeriod = Param(nameof(SmoothPeriod), 3)
		.SetDisplay("Range Smooth", "Smoothing period for the range bands", "Indicator")
		.SetCanOptimize(true);

		_rangeAverageType = Param(nameof(RangeAverageType), MovingAverageKind.Simple)
		.SetDisplay("Range MA Type", "Moving average type applied to the range envelopes", "Indicator")
		.SetCanOptimize(true);

		_stepThreshold = Param(nameof(StepThreshold), 50m)
		.SetDisplay("Step Threshold", "Maximum adjustment applied when the composite signal jumps", "Trading")
		.SetCanOptimize(true);
		_cciWeight = Param(nameof(CciWeight), 1m)
		.SetDisplay("CCI Weight", "Weight applied to the CCI component within the composite signal", "Indicator")
		.SetCanOptimize(true);

		_ibsWeight = Param(nameof(IbsWeight), 700m)
		.SetDisplay("IBS Weight", "Weight applied to IBS component", "Trading");

		_rsiWeight = Param(nameof(RsiWeight), 9m)
		.SetDisplay("RSI Weight", "Weight applied to RSI component", "Trading");

		_signalBar = Param(nameof(SignalBar), 1)
		.SetDisplay("Signal Bar", "Number of closed candles used for confirmation", "Trading")
		.SetCanOptimize(true);

		_enableLongOpen = Param(nameof(EnableLongOpen), true)
		.SetDisplay("Enable Long Entries", "Allow opening long positions", "Trading");

		_enableShortOpen = Param(nameof(EnableShortOpen), true)
		.SetDisplay("Enable Short Entries", "Allow opening short positions", "Trading");

		_enableLongClose = Param(nameof(EnableLongClose), true)
		.SetDisplay("Enable Long Exits", "Allow closing existing long positions", "Trading");

		_enableShortClose = Param(nameof(EnableShortClose), true)
		.SetDisplay("Enable Short Exits", "Allow closing existing short positions", "Trading");

		_volume = Param(nameof(OrderVolume), 1m)
		.SetDisplay("Order Volume", "Base volume used for market orders", "Trading")
		.SetCanOptimize(true);
	}

	/// <summary>
	/// Candle type used to feed the strategy.
	/// </summary>
	public DataType CandleType
	{
		get => _candleType.Value;
		set => _candleType.Value = value;
	}

	/// <summary>
	/// Period for smoothing the IBS component.
	/// </summary>
	public int IbsPeriod
	{
		get => _ibsPeriod.Value;
		set => _ibsPeriod.Value = value;
	}

	/// <summary>
	/// Moving average type applied to the IBS series.
	/// </summary>
	public MovingAverageKind IbsAverageType
	{
		get => _ibsAverageType.Value;
		set => _ibsAverageType.Value = value;
	}

	/// <summary>
	/// RSI lookback period.
	/// </summary>
	public int RsiPeriod
	{
		get => _rsiPeriod.Value;
		set => _rsiPeriod.Value = value;
	}

	/// <summary>
	/// CCI lookback period.
	/// </summary>
	public int CciPeriod
	{
		get => _cciPeriod.Value;
		set => _cciPeriod.Value = value;
	}

	/// <summary>
	/// Window used to search for highs and lows of the composite signal.
	/// </summary>
	public int RangePeriod
	{
		get => _rangePeriod.Value;
		set => _rangePeriod.Value = value;
	}

	/// <summary>
	/// Smoothing period for the signal envelopes.
	/// </summary>
	public int SmoothPeriod
	{
		get => _smoothPeriod.Value;
		set => _smoothPeriod.Value = value;
	}

	/// <summary>
	/// Moving average type used for the envelope smoothing.
	/// </summary>
	public MovingAverageKind RangeAverageType
	{
		get => _rangeAverageType.Value;
		set => _rangeAverageType.Value = value;
	}

	/// <summary>
	/// Maximum step applied when the composite signal changes sharply.
	/// </summary>
	public decimal StepThreshold
	{
		get => _stepThreshold.Value;
		set => _stepThreshold.Value = value;
	}

	/// <summary>
<<<<<<< HEAD
	/// Weight applied to the IBS component.
	/// </summary>
	public decimal IbsWeight
	{
		get => _ibsWeight.Value;
		set => _ibsWeight.Value = value;
	}

	/// <summary>
	/// Weight applied to the RSI component.
	/// </summary>
	public decimal RsiWeight
	{
		get => _rsiWeight.Value;
		set => _rsiWeight.Value = value;
=======
	/// Weight applied to the CCI component within the composite oscillator.
	/// </summary>
	public decimal CciWeight
	{
		get => _cciWeight.Value;
		set => _cciWeight.Value = value;
>>>>>>> cb4eca62
	}

	/// <summary>
	/// Number of closed candles used for confirmation logic.
	/// </summary>
	public int SignalBar
	{
		get => _signalBar.Value;
		set => _signalBar.Value = value;
	}

	/// <summary>
	/// Enables long entries when <c>true</c>.
	/// </summary>
	public bool EnableLongOpen
	{
		get => _enableLongOpen.Value;
		set => _enableLongOpen.Value = value;
	}

	/// <summary>
	/// Enables short entries when <c>true</c>.
	/// </summary>
	public bool EnableShortOpen
	{
		get => _enableShortOpen.Value;
		set => _enableShortOpen.Value = value;
	}

	/// <summary>
	/// Enables long exits when <c>true</c>.
	/// </summary>
	public bool EnableLongClose
	{
		get => _enableLongClose.Value;
		set => _enableLongClose.Value = value;
	}

	/// <summary>
	/// Enables short exits when <c>true</c>.
	/// </summary>
	public bool EnableShortClose
	{
		get => _enableShortClose.Value;
		set => _enableShortClose.Value = value;
	}

	/// <summary>
	/// Volume used for new market orders.
	/// </summary>
	public decimal OrderVolume
	{
		get => _volume.Value;
		set => _volume.Value = value;
	}

	/// <inheritdoc />
	public override IEnumerable<(Security sec, DataType dt)> GetWorkingSecurities()
	{
		return [(Security, CandleType)];
	}

	/// <inheritdoc />
	protected override void OnStarted(DateTimeOffset time)
	{
		base.OnStarted(time);

		Volume = OrderVolume;

		_rsi = new RelativeStrengthIndex { Length = RsiPeriod };
		_cci = new CommodityChannelIndex { Length = CciPeriod };
		_ibsAverage = CreateMovingAverage(IbsAverageType, Math.Max(1, IbsPeriod));
		_highest = new Highest { Length = Math.Max(1, RangePeriod) };
		_lowest = new Lowest { Length = Math.Max(1, RangePeriod) };
		_upperAverage = CreateMovingAverage(RangeAverageType, Math.Max(1, SmoothPeriod));
		_lowerAverage = CreateMovingAverage(RangeAverageType, Math.Max(1, SmoothPeriod));

		var subscription = SubscribeCandles(CandleType);
		subscription
		.Bind(_rsi, _cci, ProcessCandle)
		.Start();

		StartProtection();

		var area = CreateChartArea();
		if (area != null)
		{
			DrawCandles(area, subscription);
			DrawOwnTrades(area);
		}
	}

	private void ProcessCandle(ICandleMessage candle, decimal rsiValue, decimal cciValue)
	{
		if (candle.State != CandleStates.Finished)
		return;

		if (!IsFormedAndOnlineAndAllowTrading())
		return;

		if (!_rsi.IsFormed || !_cci.IsFormed)
		return;

		var range = candle.HighPrice - candle.LowPrice;
		if (range == 0m)
		{
			var step = Security?.PriceStep ?? 0.0001m;
			if (step == 0m)
			step = 0.0001m;
			range = step;
		}

		var ibsRaw = (candle.ClosePrice - candle.LowPrice) / range;
		var ibsValue = _ibsAverage.Process(new DecimalIndicatorValue(_ibsAverage, ibsRaw, candle.OpenTime));
		if (ibsValue is not DecimalIndicatorValue { IsFinal: true, Value: var ibsSmoothed })
		return;

		var compositeTarget = ((ibsSmoothed - 0.5m) * IbsWeight + cciValue * CciWeight + (rsiValue - 50m) * RsiWeight) / 3m;
		var adjustedSignal = ApplyStepConstraint(compositeTarget);

		var highestValue = _highest.Process(new DecimalIndicatorValue(_highest, adjustedSignal, candle.OpenTime));
		var lowestValue = _lowest.Process(new DecimalIndicatorValue(_lowest, adjustedSignal, candle.OpenTime));
		if (highestValue is not DecimalIndicatorValue { IsFinal: true, Value: var highest })
		return;
		if (lowestValue is not DecimalIndicatorValue { IsFinal: true, Value: var lowest })
		return;

		var upperValue = _upperAverage.Process(new DecimalIndicatorValue(_upperAverage, highest, candle.OpenTime));
		var lowerValue = _lowerAverage.Process(new DecimalIndicatorValue(_lowerAverage, lowest, candle.OpenTime));
		if (upperValue is not DecimalIndicatorValue { IsFinal: true, Value: var upper })
		return;
		if (lowerValue is not DecimalIndicatorValue { IsFinal: true, Value: var lower })
		return;

		var baseline = (upper + lower) / 2m;

		UpdateHistory(adjustedSignal, baseline);

		var historyLength = Math.Min(_signalHistory.Count, _baselineHistory.Count);
		if (historyLength <= SignalBar)
		return;

		var previousIndex = historyLength - 1 - Math.Max(0, SignalBar);
		var previousSignal = _signalHistory[previousIndex];
		var previousBaseline = _baselineHistory[previousIndex];
		var currentSignal = _signalHistory[historyLength - 1];
		var currentBaseline = _baselineHistory[historyLength - 1];

		var position = Position;

		if (position > 0 && EnableLongClose && previousSignal < previousBaseline)
		{
			SellMarket(position);
			position = 0m;
		}
		else if (position < 0 && EnableShortClose && previousSignal > previousBaseline)
		{
			BuyMarket(Math.Abs(position));
			position = 0m;
		}

		if (EnableLongOpen && position <= 0m && previousSignal > previousBaseline && currentSignal <= currentBaseline)
		{
			var volume = Volume + Math.Abs(position);
			BuyMarket(volume);
		}
		else if (EnableShortOpen && position >= 0m && previousSignal < previousBaseline && currentSignal >= currentBaseline)
		{
			var volume = Volume + Math.Abs(position);
			SellMarket(volume);
		}
	}

	private decimal ApplyStepConstraint(decimal target)
	{
		if (!_hasSignal)
		{
			_lastSignal = target;
			_hasSignal = true;
			return _lastSignal;
		}

		var threshold = Math.Abs(StepThreshold);
		if (threshold <= 0m)
		{
			_lastSignal = target;
			return _lastSignal;
		}

		var diff = target - _lastSignal;
		if (Math.Abs(diff) > threshold)
		{
			var direction = diff > 0m ? 1m : -1m;
			_lastSignal = target - direction * threshold;
		}
		else
		{
			_lastSignal = target;
		}

		return _lastSignal;
	}

	private void UpdateHistory(decimal signal, decimal baseline)
	{
		var maxSize = Math.Max(2, Math.Max(SignalBar + 1, 2));

		_signalHistory.Add(signal);
		if (_signalHistory.Count > maxSize)
		_signalHistory.RemoveAt(0);

		_baselineHistory.Add(baseline);
		if (_baselineHistory.Count > maxSize)
		_baselineHistory.RemoveAt(0);
	}

	private static IIndicator CreateMovingAverage(MovingAverageKind kind, int length)
	{
		return kind switch
		{
			MovingAverageKind.Exponential => new ExponentialMovingAverage { Length = length },
			MovingAverageKind.Smoothed => new SmoothedMovingAverage { Length = length },
			MovingAverageKind.LinearWeighted => new LinearWeightedMovingAverage { Length = length },
			_ => new SimpleMovingAverage { Length = length },
		};
	}

	/// <summary>
	/// Supported moving average families.
	/// </summary>
	public enum MovingAverageKind
	{
		/// <summary>
		/// Simple moving average.
		/// </summary>
		Simple,

		/// <summary>
		/// Exponential moving average.
		/// </summary>
		Exponential,

		/// <summary>
		/// Smoothed moving average.
		/// </summary>
		Smoothed,

		/// <summary>
		/// Linear weighted moving average.
		/// </summary>
		LinearWeighted
	}
}<|MERGE_RESOLUTION|>--- conflicted
+++ resolved
@@ -45,14 +45,8 @@
 	private readonly List<decimal> _signalHistory = [];
 	private readonly List<decimal> _baselineHistory = [];
 
-<<<<<<< HEAD
 	private readonly StrategyParam<decimal> _ibsWeight;
 	private readonly StrategyParam<decimal> _rsiWeight;
-	private const decimal CciWeight = 1m;
-=======
-	private const decimal IbsWeight = 700m;
-	private const decimal RsiWeight = 9m;
->>>>>>> cb4eca62
 
 	/// <summary>
 	/// Initializes a new instance of the <see cref="IbsRsiCciV4Strategy"/> class.
@@ -207,7 +201,6 @@
 	}
 
 	/// <summary>
-<<<<<<< HEAD
 	/// Weight applied to the IBS component.
 	/// </summary>
 	public decimal IbsWeight
@@ -223,14 +216,15 @@
 	{
 		get => _rsiWeight.Value;
 		set => _rsiWeight.Value = value;
-=======
+  }
+  
+	/// <summary>
 	/// Weight applied to the CCI component within the composite oscillator.
 	/// </summary>
 	public decimal CciWeight
 	{
 		get => _cciWeight.Value;
 		set => _cciWeight.Value = value;
->>>>>>> cb4eca62
 	}
 
 	/// <summary>
