using System;
using System.Collections.Generic;
using System.Runtime.InteropServices;
using System.Text;
using System.Threading;
using System.Threading.Tasks;

using StockSharp.Algo.Strategies;

namespace StockSharp.Samples.Strategies;

/// <summary>
/// Adds resizable borders to active dialog windows and optionally remembers their size.
/// Ported from MetaTrader4 script "InputResizer".
/// </summary>
public class InputResizerStrategy : Strategy
{
	private readonly StrategyParam<bool> _rememberSize;
	private readonly StrategyParam<bool> _individual;
	private readonly StrategyParam<bool> _initMaximized;
	private readonly StrategyParam<bool> _initCustom;
	private readonly StrategyParam<int> _initX;
	private readonly StrategyParam<int> _initY;
	private readonly StrategyParam<int> _initWidth;
	private readonly StrategyParam<int> _initHeight;
	private readonly StrategyParam<int> _sleepTime;
	private readonly StrategyParam<bool> _weekendMode;
<<<<<<< HEAD
	private readonly StrategyParam<int> _gwlStyle;
	private readonly StrategyParam<int> _wsSizeBox;
	private readonly StrategyParam<int> _wsMinimizeBox;
	private readonly StrategyParam<int> _wsMaximizeBox;
=======
	private readonly StrategyParam<int> _showWindowMaximizeCommand;
	private readonly StrategyParam<uint> _setWindowPosNoZOrderFlag;
	private readonly StrategyParam<uint> _setWindowPosNoActivateFlag;
>>>>>>> 4b1cde61

	private readonly Dictionary<string, Rect> _sizes = new();
	private CancellationTokenSource _cts;

	/// <summary>
	/// Save window size for next time.
	/// </summary>
	public bool RememberSize { get => _rememberSize.Value; set => _rememberSize.Value = value; }

	/// <summary>
	/// Store sizes per window title.
	/// </summary>
	public bool Individual { get => _individual.Value; set => _individual.Value = value; }

	/// <summary>
	/// Start window maximized.
	/// </summary>
	public bool InitMaximized { get => _initMaximized.Value; set => _initMaximized.Value = value; }

	/// <summary>
	/// Use custom size on first run.
	/// </summary>
	public bool InitCustom { get => _initCustom.Value; set => _initCustom.Value = value; }

	/// <summary>
	/// Initial X coordinate.
	/// </summary>
	public int InitX { get => _initX.Value; set => _initX.Value = value; }

	/// <summary>
	/// Initial Y coordinate.
	/// </summary>
	public int InitY { get => _initY.Value; set => _initY.Value = value; }

	/// <summary>
	/// Initial width.
	/// </summary>
	public int InitWidth { get => _initWidth.Value; set => _initWidth.Value = value; }

	/// <summary>
	/// Initial height.
	/// </summary>
	public int InitHeight { get => _initHeight.Value; set => _initHeight.Value = value; }

	/// <summary>
	/// Delay between checks in milliseconds.
	/// </summary>
	public int SleepTime { get => _sleepTime.Value; set => _sleepTime.Value = value; }

	/// <summary>
	/// Run without market data.
	/// </summary>
	public bool WeekendMode { get => _weekendMode.Value; set => _weekendMode.Value = value; }
	/// <summary>
	/// Index used to retrieve window styles.
	/// </summary>
	public int GwlStyle { get => _gwlStyle.Value; set => _gwlStyle.Value = value; }

	/// <summary>
	/// Flag enabling resizable borders.
	/// </summary>
	public int WsSizeBox { get => _wsSizeBox.Value; set => _wsSizeBox.Value = value; }

	/// <summary>
	/// Flag enabling minimize button.
	/// </summary>
	public int WsMinimizeBox { get => _wsMinimizeBox.Value; set => _wsMinimizeBox.Value = value; }

	/// <summary>
	/// Flag enabling maximize button.
	/// </summary>
	public int WsMaximizeBox { get => _wsMaximizeBox.Value; set => _wsMaximizeBox.Value = value; }

	/// <summary>
	/// WinAPI command for maximizing window.
	/// </summary>
	public int ShowWindowMaximizeCommand { get => _showWindowMaximizeCommand.Value; set => _showWindowMaximizeCommand.Value = value; }

	/// <summary>
	/// WinAPI flag to keep Z-order on SetWindowPos.
	/// </summary>
	public uint SetWindowPosNoZOrderFlag { get => _setWindowPosNoZOrderFlag.Value; set => _setWindowPosNoZOrderFlag.Value = value; }

	/// <summary>
	/// WinAPI flag to avoid activation on SetWindowPos.
	/// </summary>
	public uint SetWindowPosNoActivateFlag { get => _setWindowPosNoActivateFlag.Value; set => _setWindowPosNoActivateFlag.Value = value; }

	/// <summary>
	/// Initializes a new instance of <see cref="InputResizerStrategy"/>.
	/// </summary>
	public InputResizerStrategy()
	{
		_rememberSize = Param(nameof(RememberSize), true)
		.SetDisplay("Remember Size", "Save and restore window size", "General");
		_individual = Param(nameof(Individual), true)
		.SetDisplay("Individual", "Store size per window title", "General");
		_initMaximized = Param(nameof(InitMaximized), false)
		.SetDisplay("Init Maximized", "Start maximized", "General");
		_initCustom = Param(nameof(InitCustom), true)
		.SetDisplay("Init Custom", "Use custom size on start", "General");
		_initX = Param(nameof(InitX), 200)
		.SetDisplay("Init X", "Initial left coordinate", "General");
		_initY = Param(nameof(InitY), 200)
		.SetDisplay("Init Y", "Initial top coordinate", "General");
		_initWidth = Param(nameof(InitWidth), 350)
		.SetDisplay("Init Width", "Initial width", "General");
		_initHeight = Param(nameof(InitHeight), 450)
		.SetDisplay("Init Height", "Initial height", "General");
		_sleepTime = Param(nameof(SleepTime), 300)
		.SetDisplay("Sleep Time", "Delay in ms between checks", "General");
		_weekendMode = Param(nameof(WeekendMode), false)
<<<<<<< HEAD
			.SetDisplay("Weekend Mode", "Run even without market data", "General");

		_gwlStyle = Param(nameof(GwlStyle), -16)
			.SetDisplay("GWL Style", "Index used in GetWindowLong", "WinAPI");

		_wsSizeBox = Param(nameof(WsSizeBox), 0x00040000)
			.SetDisplay("WS SIZEBOX", "Resizable border flag", "WinAPI");

		_wsMinimizeBox = Param(nameof(WsMinimizeBox), 0x00020000)
			.SetDisplay("WS MINIMIZEBOX", "Minimize button flag", "WinAPI");

		_wsMaximizeBox = Param(nameof(WsMaximizeBox), 0x00010000)
			.SetDisplay("WS MAXIMIZEBOX", "Maximize button flag", "WinAPI");
}
=======
		.SetDisplay("Weekend Mode", "Run even without market data", "General");
		_showWindowMaximizeCommand = Param(nameof(ShowWindowMaximizeCommand), 3)
		.SetDisplay("ShowWindow Maximize", "Command value for window maximization", "WinAPI");
		_setWindowPosNoZOrderFlag = Param(nameof(SetWindowPosNoZOrderFlag), 0x0004u)
		.SetDisplay("SWP No ZOrder", "Flag to keep window Z-order", "WinAPI");
		_setWindowPosNoActivateFlag = Param(nameof(SetWindowPosNoActivateFlag), 0x0010u)
		.SetDisplay("SWP No Activate", "Flag to prevent activation", "WinAPI");
	}
>>>>>>> 4b1cde61

	/// <inheritdoc />
	protected override void OnStarted(DateTimeOffset time)
	{
		base.OnStarted(time);

		_cts = new CancellationTokenSource();
		_ = Task.Run(() => MonitorAsync(_cts.Token));

		if (!WeekendMode)
			Stop();
	}

	/// <inheritdoc />
	protected override void OnStopped(DateTimeOffset time)
	{
		base.OnStopped(time);
		_cts?.Cancel();
	}

	private async Task MonitorAsync(CancellationToken token)
	{
		var last = IntPtr.Zero;

		while (!token.IsCancellationRequested)
		{
			var wnd = GetForegroundWindow();

			if (wnd != IntPtr.Zero && wnd != last)
			{
				ProcessWindow(wnd);
				last = wnd;
			}

			try
			{
				await Task.Delay(SleepTime, token).ConfigureAwait(false);
			}
			catch (TaskCanceledException)
			{
			}
		}
	}

	private void ProcessWindow(IntPtr wnd)
	{
		var style = GetWindowLong(wnd, GwlStyle);
		style |= WsSizeBox | WsMaximizeBox | WsMinimizeBox;
		SetWindowLong(wnd, GwlStyle, style);

		var sb = new StringBuilder(256);
		GetWindowText(wnd, sb, sb.Capacity);
		var key = Individual ? sb.ToString() : "global";

		if (RememberSize && _sizes.TryGetValue(key, out var rect))
		{
			SetWindowPos(wnd, IntPtr.Zero, rect.Left, rect.Top, rect.Right - rect.Left, rect.Bottom - rect.Top, SetWindowPosNoZOrderFlag | SetWindowPosNoActivateFlag);
		}
		else
		{
			if (InitMaximized)
				ShowWindow(wnd, ShowWindowMaximizeCommand);
			else if (InitCustom)
				SetWindowPos(wnd, IntPtr.Zero, InitX, InitY, InitWidth, InitHeight, SetWindowPosNoZOrderFlag | SetWindowPosNoActivateFlag);
		}

		if (RememberSize)
		{
			GetWindowRect(wnd, out rect);
			_sizes[key] = rect;
		}
	}

	#region WinAPI

<<<<<<< HEAD
	private const int SW_MAXIMIZE = 3;
	private const uint SWP_NOZORDER = 0x0004;
	private const uint SWP_NOACTIVATE = 0x0010;
=======
	private const int GWL_STYLE = -16;
	private const int WS_SIZEBOX = 0x00040000;
	private const int WS_MINIMIZEBOX = 0x00020000;
	private const int WS_MAXIMIZEBOX = 0x00010000;
>>>>>>> 4b1cde61

	[DllImport("user32.dll")]
	private static extern IntPtr GetForegroundWindow();

	[DllImport("user32.dll", CharSet = CharSet.Unicode)]
	private static extern int GetWindowText(IntPtr hWnd, StringBuilder lpString, int nMaxCount);

	[DllImport("user32.dll")]
	private static extern bool GetWindowRect(IntPtr hWnd, out Rect rect);

	[DllImport("user32.dll")]
	private static extern int GetWindowLong(IntPtr hWnd, int nIndex);

	[DllImport("user32.dll")]
	private static extern int SetWindowLong(IntPtr hWnd, int nIndex, int dwNewLong);

	[DllImport("user32.dll", SetLastError = true)]
	private static extern bool SetWindowPos(IntPtr hWnd, IntPtr hWndInsertAfter, int X, int Y, int cx, int cy, uint uFlags);

	[DllImport("user32.dll")]
	private static extern bool ShowWindow(IntPtr hWnd, int nCmdShow);

	[StructLayout(LayoutKind.Sequential)]
	private struct Rect
	{
		public int Left;
		public int Top;
		public int Right;
		public int Bottom;
	}

	#endregion
}<|MERGE_RESOLUTION|>--- conflicted
+++ resolved
@@ -25,16 +25,13 @@
 	private readonly StrategyParam<int> _initHeight;
 	private readonly StrategyParam<int> _sleepTime;
 	private readonly StrategyParam<bool> _weekendMode;
-<<<<<<< HEAD
 	private readonly StrategyParam<int> _gwlStyle;
 	private readonly StrategyParam<int> _wsSizeBox;
 	private readonly StrategyParam<int> _wsMinimizeBox;
 	private readonly StrategyParam<int> _wsMaximizeBox;
-=======
 	private readonly StrategyParam<int> _showWindowMaximizeCommand;
 	private readonly StrategyParam<uint> _setWindowPosNoZOrderFlag;
 	private readonly StrategyParam<uint> _setWindowPosNoActivateFlag;
->>>>>>> 4b1cde61
 
 	private readonly Dictionary<string, Rect> _sizes = new();
 	private CancellationTokenSource _cts;
@@ -147,7 +144,6 @@
 		_sleepTime = Param(nameof(SleepTime), 300)
 		.SetDisplay("Sleep Time", "Delay in ms between checks", "General");
 		_weekendMode = Param(nameof(WeekendMode), false)
-<<<<<<< HEAD
 			.SetDisplay("Weekend Mode", "Run even without market data", "General");
 
 		_gwlStyle = Param(nameof(GwlStyle), -16)
@@ -161,9 +157,7 @@
 
 		_wsMaximizeBox = Param(nameof(WsMaximizeBox), 0x00010000)
 			.SetDisplay("WS MAXIMIZEBOX", "Maximize button flag", "WinAPI");
-}
-=======
-		.SetDisplay("Weekend Mode", "Run even without market data", "General");
+
 		_showWindowMaximizeCommand = Param(nameof(ShowWindowMaximizeCommand), 3)
 		.SetDisplay("ShowWindow Maximize", "Command value for window maximization", "WinAPI");
 		_setWindowPosNoZOrderFlag = Param(nameof(SetWindowPosNoZOrderFlag), 0x0004u)
@@ -171,7 +165,6 @@
 		_setWindowPosNoActivateFlag = Param(nameof(SetWindowPosNoActivateFlag), 0x0010u)
 		.SetDisplay("SWP No Activate", "Flag to prevent activation", "WinAPI");
 	}
->>>>>>> 4b1cde61
 
 	/// <inheritdoc />
 	protected override void OnStarted(DateTimeOffset time)
@@ -247,17 +240,6 @@
 
 	#region WinAPI
 
-<<<<<<< HEAD
-	private const int SW_MAXIMIZE = 3;
-	private const uint SWP_NOZORDER = 0x0004;
-	private const uint SWP_NOACTIVATE = 0x0010;
-=======
-	private const int GWL_STYLE = -16;
-	private const int WS_SIZEBOX = 0x00040000;
-	private const int WS_MINIMIZEBOX = 0x00020000;
-	private const int WS_MAXIMIZEBOX = 0x00010000;
->>>>>>> 4b1cde61
-
 	[DllImport("user32.dll")]
 	private static extern IntPtr GetForegroundWindow();
 
